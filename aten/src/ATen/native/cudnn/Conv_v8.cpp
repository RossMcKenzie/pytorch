--- conflicted
+++ resolved
@@ -358,19 +358,12 @@
     const Tensor& x,
     const Tensor& y,
     const Tensor& w,
-<<<<<<< HEAD
-    const cudnn_frontend::ExecutionPlan& plan) {
-=======
     const cudnn_frontend::ExecutionPlan& plan,
     const cudnnBackendDescriptorType_t operation) {
->>>>>>> f34905f6
   c10::DeviceGuard g(x.options().device());
   auto workspace_size = plan.getWorkspaceSize();
   auto workspace_ptr =
       c10::cuda::CUDACachingAllocator::get()->allocate(workspace_size);
-<<<<<<< HEAD
-  void* data_ptrs[] = {x.data_ptr(), y.data_ptr(), w.data_ptr()};
-=======
   void* data_ptrs[3];
 
   if (operation == CUDNN_BACKEND_OPERATION_CONVOLUTION_FORWARD_DESCRIPTOR) {
@@ -395,7 +388,6 @@
     data_ptrs[2] = w.data_ptr();
   }
 
->>>>>>> f34905f6
   int64_t uids[] = {'x', 'y', 'w'};
   auto variantPack =
       cudnn_frontend::VariantPackBuilder()
@@ -875,12 +867,8 @@
     const cudnnHandle_t handle,
     const Tensor& x,
     const Tensor& y,
-<<<<<<< HEAD
-    const Tensor& w) {
-=======
     const Tensor& w,
     const cudnnBackendDescriptorType_t operation) {
->>>>>>> f34905f6
   for (auto& plan : plans) {
     try {
       run_conv_plan(handle, x, y, w, plan, operation);
@@ -927,12 +915,8 @@
     const cudnnHandle_t handle,
     const Tensor& x,
     const Tensor& y,
-<<<<<<< HEAD
-    const Tensor& w) {
-=======
     const Tensor& w,
     const cudnnBackendDescriptorType_t operation) {
->>>>>>> f34905f6
   for (auto& config : configs) {
     try {
       auto plan = cudnn_frontend::ExecutionPlanBuilder()
@@ -1036,11 +1020,7 @@
         deterministic,
         allow_tf32,
         false);
-<<<<<<< HEAD
-    if (try_configs(configs, opgraph_tag, key, handle, x, y, w)) {
-=======
     if (try_configs(configs, opgraph_tag, key, handle, x, y, w, operation)) {
->>>>>>> f34905f6
       return;
     }
     // fallback configs
@@ -1058,11 +1038,7 @@
         deterministic,
         allow_tf32,
         true);
-<<<<<<< HEAD
-    if (try_configs(configs, opgraph_tag, key, handle, x, y, w)) {
-=======
     if (try_configs(configs, opgraph_tag, key, handle, x, y, w, operation)) {
->>>>>>> f34905f6
       return;
     }
     TORCH_CHECK(
