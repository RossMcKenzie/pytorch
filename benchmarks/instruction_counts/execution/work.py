--- conflicted
+++ resolved
@@ -1,9 +1,7 @@
 """Handle the details of subprocess calls and retries for a given benchmark run."""
-<<<<<<< HEAD
-
-=======
+
 # mypy: ignore-errors
->>>>>>> ac1f2682
+
 import dataclasses
 import json
 import os
