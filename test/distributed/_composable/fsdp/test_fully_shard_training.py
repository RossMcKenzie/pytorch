# Owner(s): ["oncall: distributed"]

import contextlib
import copy
import functools
import itertools
import unittest
from collections import defaultdict
from typing import Iterable, List, Tuple, Union

import torch
import torch.distributed as dist
import torch.nn as nn
from torch.distributed._composable import checkpoint, replicate
from torch.distributed._composable.fsdp import (
    CPUOffloadPolicy,
    FSDPModule,
    fully_shard,
    OffloadPolicy,
    register_fsdp_forward_method,
)
from torch.distributed._tensor import DTensor, init_device_mesh
from torch.distributed._tensor.debug.comm_mode import CommDebugMode
from torch.distributed.algorithms._checkpoint.checkpoint_wrapper import (
    _CHECKPOINT_PREFIX,
    apply_activation_checkpointing,
)
from torch.distributed.device_mesh import DeviceMesh
from torch.testing._internal.common_cuda import TEST_CUDA
from torch.testing._internal.common_distributed import skip_if_lt_x_gpu
from torch.testing._internal.common_fsdp import (
    check_sharded_parity,
    FSDPTest,
    FSDPTestMultiThread,
    MLP,
    MLPStack,
    patch_all_gather,
    patch_reduce_scatter,
    test_compiled_fsdp,
)
from torch.testing._internal.common_utils import (
    get_cycles_per_ms,
    run_tests,
    wrapSwapTensorsTest,
)
from torch.testing._internal.distributed._tensor.common_dtensor import (
    ModelArgs,
    Transformer,
    TransformerBlock,
)


c10d_ops = torch.ops.c10d
funcol = torch.ops.c10d_functional


class TestFullyShardForwardInputs(FSDPTestMultiThread):
    @property
    def world_size(self) -> int:
        return 2

    @unittest.skipIf(not TEST_CUDA, "no cuda")
    def test_root_move_forward_input_to_device(self):
        device = torch.device("cuda", 0)

        class ParamlessModule(nn.Module):
            def forward(self, x: torch.Tensor, ys: Tuple[torch.Tensor, ...]):
                # Check that FSDP moved the inputs to GPU, including recursing
                # into the tuple data structure
                assert x.device == device, f"Expects {device} but got {x.device}"
                assert (
                    ys[0].device == device
                ), f"Expects {device} but got {ys[0].device}"
                assert (
                    ys[1].device == device
                ), f"Expects {device} but got {ys[1].device}"
                y = ys[0] + ys[1]
                return x + y + 1

        model = ParamlessModule()
        fully_shard(model)
        x = torch.randn((3,))
        ys = (torch.randn((3,)), torch.randn((3,)))
        self.assertEqual(x.device, torch.device("cpu"))
        self.assertEqual(ys[0].device, torch.device("cpu"))
        self.assertEqual(ys[1].device, torch.device("cpu"))
        model(x, ys)


class TestFullyShardRegisteredParams(FSDPTestMultiThread):
    @property
    def world_size(self) -> int:
        return 4

    @unittest.skipIf(not TEST_CUDA, "no cuda")
    def test_param_registration_after_forward(self):
        """Tests the parameter registration after forward."""
        device = torch.device("cuda", 0)
        # Single FSDP group
        for reshard_after_forward in (True, False, 2):
            torch.manual_seed(42)
            model = MLP(3, device)
            # Since seed is per process, not per thread, we broadcast to ensure
            # the same parameters across ranks
            for param in model.parameters():
                dist.broadcast(param, src=0)
            ref_model = copy.deepcopy(model)
            fully_shard(model, reshard_after_forward=reshard_after_forward)  # root only
            inp = torch.randn((2, 3), device="cuda")
            self._assert_dtensor_params(model.parameters())
            self._assert_same_params(model.parameters(), ref_model.parameters())
            model(inp)  # root does not reshard after forward
            self._assert_tensor_params(model.parameters())
            self._assert_same_params(model.parameters(), ref_model.parameters())
            model.reshard()  # however, we can manually reshard
            self._assert_dtensor_params(model.parameters())
            self._assert_same_params(model.parameters(), ref_model.parameters())

        # Multiple FSDP groups
        for reshard_after_forward in (True, False, 2):
            torch.manual_seed(42)
            model = nn.Sequential(MLP(3, device), MLP(3, device))
            for param in model.parameters():
                dist.broadcast(param, src=0)
            ref_model = copy.deepcopy(model)
            fully_shard(model[0].in_proj, reshard_after_forward=reshard_after_forward)
            fully_shard(model[0].out_proj, reshard_after_forward=reshard_after_forward)
            fully_shard(model, reshard_after_forward=reshard_after_forward)

            self._assert_dtensor_params(model.parameters())
            self._assert_same_params(model.parameters(), ref_model.parameters())
            model(inp)
            non_root_params = list(model[0].in_proj.parameters()) + list(
                model[0].out_proj.parameters()
            )
            root_params = list(set(model.parameters()) - set(non_root_params))
            if reshard_after_forward is False:
                self._assert_tensor_params(non_root_params)
            else:
                self._assert_dtensor_params(non_root_params)
            self._assert_tensor_params(root_params)
            self._assert_same_params(model.parameters(), ref_model.parameters())
            for module in model.modules():
                if isinstance(module, FSDPModule):
                    module.reshard()  # however, we can manually reshard
            self._assert_dtensor_params(model.parameters())
            self._assert_same_params(model.parameters(), ref_model.parameters())

    @unittest.skipIf(not TEST_CUDA, "no cuda")
    def test_param_registration_after_backward(self):
        """Tests the parameter registration after backward."""
        device = torch.device("cuda", 0)
        # Single FSDP group
        for reshard_after_forward in (True, False, 2):
            model = MLP(8, device)
            fully_shard(model, reshard_after_forward=reshard_after_forward)  # root only
            inp = torch.randn((2, 8), device="cuda")
            self._assert_dtensor_params(model.parameters())
            model(inp).sum().backward()
            self._assert_dtensor_params(model.parameters())

        # Multiple FSDP groups
        for reshard_after_forward in (True, False, 2):
            model = MLP(8, device)
            fully_shard(model.in_proj, reshard_after_forward=reshard_after_forward)
            fully_shard(model.out_proj, reshard_after_forward=reshard_after_forward)
            fully_shard(model, reshard_after_forward=reshard_after_forward)
            self._assert_dtensor_params(model.parameters())
            model(inp).sum().backward()
            self._assert_dtensor_params(model.parameters())

    def _assert_tensor_params(self, params: Iterable[nn.Parameter]):
        self.assertGreater(len(list(params)), 0)
        for param in params:
            self.assertNotIsInstance(param, DTensor)
            self.assertIsInstance(param, torch.Tensor)

    def _assert_dtensor_params(self, params: Iterable[nn.Parameter]):
        self.assertGreater(len(list(params)), 0)
        for param in params:
            self.assertIsInstance(param, DTensor)

    def _assert_same_params(
        self, params: Iterable[nn.Parameter], ref_params: Iterable[nn.Parameter]
    ):
        params, ref_params = list(params), list(ref_params)
        self.assertEqual(len(params), len(ref_params))
        for param, ref_param in zip(params, ref_params):
            if isinstance(param, DTensor):
                param = param.full_tensor()
            self.assertEqual(param.shape, ref_param.shape)
            self.assertEqual(param, ref_param)


class TestFullyShardCastAfterInit(FSDPTestMultiThread):
    @property
    def world_size(self) -> int:
        return 2

    @unittest.skipIf(not TEST_CUDA, "no cuda")
    @wrapSwapTensorsTest(True)
    def test_to_float64_after_init(self):
        """Tests that the user can cast the module to float64 after init."""
        # NOTE: Test fp64 instead of a lower precision dtype like bf16 for
        # better numerics. The important part is changing the dtype.
        torch.manual_seed(42)
        mlp_dim, device, dtype = 4, torch.device("cuda"), torch.float64
        model = MLP(mlp_dim, device=device)
        for param in model.parameters():
            dist.broadcast(param, src=0)
        ref_model = copy.deepcopy(model).to(dtype)
        replicate(ref_model)
        ref_optim = torch.optim.Adam(ref_model.parameters(), lr=1e-2)
        for module in (model.in_proj, model.out_proj, model):
            fully_shard(module)
        model.to(dtype)
        for param in model.parameters():
            self.assertEqual(param.dtype, dtype)
        optim = torch.optim.Adam(model.parameters(), lr=1e-2, foreach=True)
        check_sharded_parity(self, ref_model, model)
        torch.manual_seed(42 + self.rank + 1)
        inp = torch.randn((2, mlp_dim), device="cuda", dtype=dtype)
        for iter_idx in range(10):
            losses: List[torch.Tensor] = []
            for _model in (ref_model, model):
                losses.append(_model(inp).sum())
                losses[-1].backward()
            self.assertEqual(losses[0], losses[1])
            check_sharded_parity(self, ref_model, model)
            for _optim in (ref_optim, optim):
                _optim.step()
                _optim.zero_grad(set_to_none=(iter_idx % 2 == 0))


class TestFullyShard1DTrainingCore(FSDPTest):
    @property
    def world_size(self) -> int:
        return min(8, torch.cuda.device_count())

    @skip_if_lt_x_gpu(2)
    def test_train_parity_single_group(self):
        """Tests train parity with DDP for a single FSDP group."""
        self.run_subtests(
            {
                "lin_shapes": [[(16, 15), (15, 8)], [(7, 15), (15, 3)]],
            },
            self._test_train_parity_single_group,
        )

    def _test_train_parity_single_group(self, lin_shapes: List[Tuple[int, int]]):
        torch.manual_seed(42)
        model = nn.Sequential(
            nn.Linear(*lin_shapes[0]), nn.ReLU(), nn.Linear(*lin_shapes[1])
        )
        ref_model = copy.deepcopy(model).cuda()
        replicate(ref_model, device_ids=[self.rank])
        ref_optim = torch.optim.Adam(ref_model.parameters(), lr=1e-2)
        fully_shard(model)
        optim = torch.optim.Adam(model.parameters(), lr=1e-2)
        torch.manual_seed(42 + self.rank + 1)
        inp = (torch.randn((4, lin_shapes[0][0]), device="cuda"),)
        for iter_idx in range(10):
            losses: List[torch.Tensor] = []
            for _model, _optim in ((ref_model, ref_optim), (model, optim)):
                _optim.zero_grad(set_to_none=(iter_idx % 2 == 0))
                losses.append(_model(*inp).sum())
                losses[-1].backward()
                _optim.step()
            self.assertEqual(losses[0], losses[1])

    @skip_if_lt_x_gpu(2)
    @test_compiled_fsdp(compile_compute_on_module=Transformer)
    def test_train_parity_multi_group(self):
        """
        Tests train parity against DDP when using multiple parameter groups for
        communication (for communication and computation overlap plus memory
        reduction).
        """
        self.run_subtests(
            {
                "reshard_after_forward": [True, False, 2],
                "device_type": ["cuda"],
                "offload_policy": [OffloadPolicy()],
                "delay_after_forward": [False, True],
                "delay_before_all_gather": [False, True],
                "delay_before_reduce_scatter": [False, True],
                "delay_before_optim": [False, True],
            },
            self._test_train_parity_multi_group,
        )

    @skip_if_lt_x_gpu(2)
    def test_train_parity_multi_group_cpu_offload_eager(self):
        """
        Tests train parity against DDP when using multiple parameter groups for
        communication and CPU offloading.
        """
        self.run_subtests(
            {
                "reshard_after_forward": [True],  # save CI time
                "offload_policy": [
                    CPUOffloadPolicy(pin_memory=True),
                    CPUOffloadPolicy(pin_memory=False),
                ],
                "device_type": ["cuda"],
                "delay_after_forward": [False, True],
                "delay_before_all_gather": [False, True],
                "delay_before_reduce_scatter": [False, True],
                "delay_before_optim": [False, True],
            },
            self._test_train_parity_multi_group,
        )

    def _test_train_parity_multi_group(
        self,
        reshard_after_forward: Union[bool, int],
        offload_policy: OffloadPolicy,
        device_type: str,
        delay_after_forward: bool,
        delay_before_all_gather: bool,
        delay_before_reduce_scatter: bool,
        delay_before_optim: bool,
    ):
        # Only test individual delays or all four delays to save test time
        if (
            delay_after_forward
            + delay_before_all_gather
            + delay_before_reduce_scatter
            + delay_before_optim
            in (2, 3)
        ):
            return
        assert device_type in ("cuda", "cpu"), f"{device_type}"
        torch.manual_seed(42)
        vocab_size = 1024
        model_args = ModelArgs(
            n_layers=3,
            n_heads=4,
            vocab_size=vocab_size,
            max_seq_len=64,
            dropout_p=0,
        )
        model = Transformer(model_args)
        ref_model = copy.deepcopy(model)
        if device_type == "cuda":
            replicate(ref_model.cuda(), device_ids=[self.rank])
        else:
            gloo_pg = dist.new_group(backend="gloo")
            replicate(ref_model, process_group=gloo_pg)
        ref_optim = torch.optim.Adam(ref_model.parameters(), lr=1e-2)
        mesh = init_device_mesh(device_type, (self.world_size,))
        fully_shard_fn = functools.partial(
            fully_shard,
            mesh=mesh,
            reshard_after_forward=reshard_after_forward,
            offload_policy=offload_policy,
        )
        for module in model.modules():
            if isinstance(module, TransformerBlock):
                fully_shard_fn(module)
        fully_shard_fn(model)
        optim = torch.optim.Adam(model.parameters(), lr=1e-2)

        delay_in_ms = 100
        orig_all_gather = dist.all_gather_into_tensor
        orig_reduce_scatter = dist.reduce_scatter_tensor

        def delayed_all_gather(*args, **kwargs):
            torch.cuda._sleep(int(delay_in_ms * get_cycles_per_ms()))
            return orig_all_gather(*args, **kwargs)

        def delayed_reduce_scatter(*args, **kwargs):
            torch.cuda._sleep(int(delay_in_ms * get_cycles_per_ms()))
            return orig_reduce_scatter(*args, **kwargs)

        torch.manual_seed(42 + self.rank + 1)
        patch_all_gather_ctx = (
            patch_all_gather(delayed_all_gather)
            if delay_before_all_gather
            else contextlib.nullcontext()
        )
        patch_reduce_scatter_ctx = (
            patch_reduce_scatter(delayed_reduce_scatter)
            if delay_before_reduce_scatter
            else contextlib.nullcontext()
        )
        with patch_all_gather_ctx, patch_reduce_scatter_ctx:
            for iter_idx in range(10):
                inp = torch.randint(0, vocab_size, (3, 64), device=device_type)
                losses: List[torch.Tensor] = []
                for _model, _optim in ((ref_model, ref_optim), (model, optim)):
                    _optim.zero_grad(set_to_none=(iter_idx % 2 == 0))
                    losses.append(_model(inp).sum())
                    if _model is model and delay_after_forward:
                        torch.cuda._sleep(int(delay_in_ms * get_cycles_per_ms()))
                    losses[-1].backward()
                    if _model is model and delay_before_optim:
                        torch.cuda._sleep(int(delay_in_ms * get_cycles_per_ms()))
                    _optim.step()
                self.assertEqual(losses[0], losses[1])

    @skip_if_lt_x_gpu(2)
    def test_non_root_forward_backward(self):
        """
        Tests running forward/backward through the root and then through a
        non-root. The non-root needs to synchronize streams/queue the callback.
        """
        torch.manual_seed(42)
        lin_dim = 32
        model = nn.Sequential(*[MLP(lin_dim, torch.device("cpu")) for _ in range(3)])
        ref_model = copy.deepcopy(model).cuda()
        ref_optim = torch.optim.Adam(ref_model.parameters(), lr=1e-2)
        for mlp in model:
            fully_shard(mlp)
        fully_shard(model)
        optim = torch.optim.Adam(model.parameters(), lr=1e-2, foreach=True)
        torch.manual_seed(42 + self.rank)
        inp = torch.randn((8, lin_dim), device=torch.device("cuda"))

        ref_root_loss = ref_model(inp).sum()
        ref_root_loss.backward()
        for param in ref_model.parameters():
            dist.all_reduce(param.grad)
            param.grad.detach().div_(self.world_size)
        ref_optim.step()
        ref_optim.zero_grad()
        ref_nonroot_loss = ref_model[0](inp).sum()
        ref_nonroot_loss.backward()
        for param in ref_model.parameters():
            if param.grad is not None:
                dist.all_reduce(param.grad)
                param.grad.detach().div_(self.world_size)
        ref_optim.step()

        root_loss = model(inp).sum()
        root_loss.backward()
        torch.cuda._sleep(int(100 * get_cycles_per_ms()))
        optim.step()
        optim.zero_grad()
        nonroot_loss = model[0](inp).sum()
        nonroot_loss.backward()
        optim.step()

        self.assertEqual(ref_root_loss, root_loss)
        self.assertEqual(ref_nonroot_loss, nonroot_loss)
        self.assertEqual(ref_model(inp).sum(), model(inp).sum())

    @skip_if_lt_x_gpu(2)
    def test_multi_forward_module(self):
        """
        Tests parity with DDP when running a module that participates multiple
        times in forward.
        """
        self.run_subtests(
            {"reshard_after_forward": [True, False, 2]},
            self._test_multi_forward_module,
        )

    def _test_multi_forward_module(self, reshard_after_forward: Union[bool, int]):
        class MultiForwardModule(nn.Module):
            def __init__(self, device: torch.device):
                super().__init__()
                self.inner = nn.Linear(4, 4, device=device)
                self.outer = nn.Linear(4, 5, device=device)

            def forward(self, x):
                i = self.inner(x)
                j = self.inner(x)
                return self.outer(i + j)

        torch.manual_seed(42)
        model = MultiForwardModule(device="cuda")
        ref_model = copy.deepcopy(model)
        replicate(ref_model, device_ids=[self.rank])
        ref_optim = torch.optim.Adam(ref_model.parameters(), lr=1e-2)
        fully_shard(model.inner)
        fully_shard(model)
        optim = torch.optim.Adam(model.parameters(), lr=1e-2)

        torch.manual_seed(42 + self.rank)
        inp = torch.randn((32, 4), device="cuda")
        for iter_idx in range(10):
            losses: List[torch.Tensor] = []
            for _model, _optim in ((ref_model, ref_optim), (model, optim)):
                _optim.zero_grad(set_to_none=(iter_idx % 2 == 0))
                losses.append(_model(inp).sum())
                losses[-1].backward()
                _optim.step()
            self.assertEqual(losses[0], losses[1])

    @skip_if_lt_x_gpu(2)
    def test_explicit_prefetching(self):
        torch.manual_seed(42)
        model_args = ModelArgs(n_layers=8, dropout_p=0.0)
        model = Transformer(model_args)
        ref_model = replicate(copy.deepcopy(model).cuda())
        ref_optim = torch.optim.AdamW(ref_model.parameters(), lr=1e-2)
        for layer in itertools.chain(model.layers, [model]):
            fully_shard(layer)
        optim = torch.optim.AdamW(model.parameters(), lr=1e-2)

        num_to_forward_prefetch = num_to_backward_prefetch = 2
        for i, layer in enumerate(model.layers):
            if i >= len(model.layers) - num_to_forward_prefetch:
                break
            layers_to_prefetch = [
                model.layers[i + j] for j in range(1, num_to_forward_prefetch + 1)
            ]
            layer.set_modules_to_forward_prefetch(layers_to_prefetch)
        for i, layer in enumerate(model.layers):
            if i < num_to_backward_prefetch:
                continue
            layers_to_prefetch = [
                model.layers[i - j] for j in range(1, num_to_backward_prefetch + 1)
            ]
            layer.set_modules_to_backward_prefetch(layers_to_prefetch)

        torch.manual_seed(42 + self.rank)
        inp = torch.randint(0, model_args.vocab_size, (2, 8), device="cuda")
        for iter_idx in range(10):
            losses: List[torch.Tensor] = []
            for _model, _optim in ((ref_model, ref_optim), (model, optim)):
                _optim.zero_grad()
                losses.append(_model(inp).sum())
                losses[-1].backward()
                _optim.step()
            self.assertEqual(losses[0], losses[1])

    @skip_if_lt_x_gpu(2)
    def test_post_optim_event(self):
        torch.manual_seed(42)
        model_args = ModelArgs(dropout_p=0.0)
        model = Transformer(model_args)
        ref_model = replicate(copy.deepcopy(model).cuda())
        ref_optim = torch.optim.AdamW(ref_model.parameters(), lr=1e-2)
        for layer in itertools.chain(model.layers, [model]):
            fully_shard(layer)
        optim = torch.optim.AdamW(model.parameters(), lr=1e-2)

        def step_post_hook(
            fsdp_module: FSDPModule, opt: torch.optim.Optimizer, args, kwargs
        ) -> None:
            post_optim_event = torch.cuda.current_stream().record_event()
            fsdp_module.set_post_optim_event(post_optim_event)

        optim.register_step_post_hook(functools.partial(step_post_hook, model))

        torch.manual_seed(42 + self.rank)
        inp = torch.randint(0, model_args.vocab_size, (2, 8), device="cuda")
        # Track all losses and check for equality at the end to avoid a CPU
        # sync point after each iteration
        ref_losses: List[torch.Tensor] = []
        losses: List[torch.Tensor] = []
        for iter_idx in range(10):
            ref_optim.zero_grad()
            ref_losses.append(ref_model(inp).sum())
            ref_losses[-1].backward()
            ref_optim.step()
        for iter_idx in range(10):
            optim.zero_grad()
            losses.append(model(inp).sum())
            losses[-1].backward()
            optim.step()
            # Sleep after the optimizer step to allow CPU to run ahead into the
            # next iteration's forward, exercising the post-optim stream sync
            torch.cuda._sleep(int(25 * get_cycles_per_ms()))
        for ref_loss, loss in zip(ref_losses, losses):
            self.assertEqual(ref_loss, loss)


class TestFullyShard1DTrainingCompose(FSDPTest):
    @property
    def world_size(self) -> int:
        # Since these tests run with a larger transformer model, they may see
        # some numeric drift with >2 GPUs
        return min(torch.cuda.device_count(), 2)

    @skip_if_lt_x_gpu(2)
    @test_compiled_fsdp(compile_compute_on_module=Transformer)
    def test_train_parity_with_activation_checkpointing(self):
        """
        Tests train parity against DDP when composing with activation
        checkpointing.
        """
        self.run_subtests(
            {
                "reshard_after_forward": [True, False],
                "checkpoint_impl": ["composable", "utils", "wrapper"],
                "module_grouping": ["block", "mem_eff", "mem_eff_weight_tied"],
            },
            self._test_train_parity_with_activation_checkpointing,
        )

    def _test_train_parity_with_activation_checkpointing(
        self,
        reshard_after_forward: Union[bool, int],
        checkpoint_impl: str,
        module_grouping: str,
    ):
        assert checkpoint_impl in ("composable", "utils", "wrapper")
        testing_compile = fully_shard != torch.distributed._composable.fsdp.fully_shard
        if testing_compile and checkpoint_impl == "composable":
            return
        torch.manual_seed(42)
        vocab_size = 1024
        with torch.device(torch.device("cuda")):
            model_args = ModelArgs(
                n_layers=3,
                n_heads=4,
                vocab_size=vocab_size,
                max_seq_len=64,
                dropout_p=0,
                checkpoint_activations=(checkpoint_impl == "utils"),
                # For the mem-efficient module grouping, we separate the
                # embeddings from the output projection, which does not support
                # weight tying
                weight_tying=module_grouping != "mem_eff",
            )
            model = Transformer(model_args)
        ref_model = replicate(copy.deepcopy(model), device_ids=[self.rank])
        ref_optim = torch.optim.Adam(ref_model.parameters(), lr=1e-2)

        # Apply activation checkpointing
        prefixes_to_ignore = ()
        if checkpoint_impl == "wrapper":
            prefixes_to_ignore = (_CHECKPOINT_PREFIX,)
            apply_activation_checkpointing(
                model, check_fn=lambda m: isinstance(m, TransformerBlock)
            )
        elif checkpoint_impl == "composable":
            for module in model.modules():
                if isinstance(module, TransformerBlock):
                    checkpoint(module)

        # Apply FSDP
        fsdp_kwargs = {"reshard_after_forward": reshard_after_forward}
        if module_grouping == "mem_eff":
            assert model_args.n_layers == 3
            fully_shard(model.layers[0], **fsdp_kwargs)
            fully_shard([model.layers[1], model.layers[2]], **fsdp_kwargs)
            fully_shard([model.tok_embeddings, model.pos_embeddings], **fsdp_kwargs)
            fully_shard([model.norm, model.output], **fsdp_kwargs)
        elif module_grouping == "mem_eff_weight_tied":
            fully_shard([model.tok_embeddings, model.output], **fsdp_kwargs)
            for layer in model.layers:
                fully_shard(layer, **fsdp_kwargs)
        elif module_grouping == "block":
            for layer in model.layers:
                fully_shard(layer, **fsdp_kwargs)
        else:
            raise NotImplementedError(f"Unknown module grouping: {module_grouping}")
        fully_shard(model, **fsdp_kwargs)
        optim = torch.optim.Adam(model.parameters(), lr=1e-2)

        torch.manual_seed(42 + self.rank)
        # Reuse the same input across iterations to avoid loss explosion from
        # trying to learn from random inputs
        inp = torch.randint(0, vocab_size, (3, 64), device="cuda")
        check_sharded_parity(
            self, ref_model, model, prefixes_to_ignore=prefixes_to_ignore
        )
        for iter_idx in range(10):
            losses: List[torch.Tensor] = []
            for _model in (ref_model, model):
                torch.manual_seed(iter_idx + 1)  # for dropout determinism
                losses.append(_model(inp).sum())
                losses[-1].backward()
            if not testing_compile:
                check_sharded_parity(
                    self, ref_model, model, prefixes_to_ignore=prefixes_to_ignore
                )
            self.assertEqual(losses[0], losses[1])
            for _optim in (ref_optim, optim):
                _optim.step()
                _optim.zero_grad(set_to_none=(iter_idx % 2 == 0))
            if not testing_compile:
                check_sharded_parity(
                    self, ref_model, model, prefixes_to_ignore=prefixes_to_ignore
                )


class TestFullyShardSharedParams(FSDPTest):
    @property
    def world_size(self) -> int:
        return min(4, torch.cuda.device_count())

    @skip_if_lt_x_gpu(2)
    def test_train_parity_with_shared_params(self):
        self.run_subtests(
            {
                "reshard_after_forward": [False, True],
                "use_activation_checkpointing": [False, True],
            },
            self._test_train_shared_params,
        )

    def _test_train_shared_params(
        self,
        reshard_after_forward: bool,
        use_activation_checkpointing: bool,
    ):
        torch.manual_seed(42)
        model_args = ModelArgs(n_layers=3, dropout_p=0.0, weight_tying=True)
        model = Transformer(model_args)
        ref_model = copy.deepcopy(model).cuda()
        replicate(ref_model, device_ids=[self.rank])
        ref_optim = torch.optim.Adam(ref_model.parameters(), lr=1e-2)
        for module in model.modules():
            if isinstance(module, TransformerBlock):
                if use_activation_checkpointing:
                    checkpoint(module)
                fully_shard(module, reshard_after_forward=reshard_after_forward)
        fully_shard(model, reshard_after_forward=reshard_after_forward)
        optim = torch.optim.Adam(model.parameters(), lr=1e-2)

        torch.manual_seed(42 + self.rank + 1)
        for iter_idx in range(10):
            inp = torch.randint(0, model_args.vocab_size, (2, 16), device="cuda")
            losses: List[torch.Tensor] = []
            for _model, _optim in ((ref_model, ref_optim), (model, optim)):
                _optim.zero_grad(set_to_none=(iter_idx % 2 == 0))
                losses.append(_model(inp).sum())
                losses[-1].backward()
                _optim.step()
            self.assertEqual(losses[0], losses[1])


class TestFullyShardGradientAccumulation(FSDPTest):
    @property
    def world_size(self) -> int:
        return min(4, torch.cuda.device_count())

    @skip_if_lt_x_gpu(2)
    def test_gradient_accumulation(self):
        """
        Tests gradient accumulation with/without gradient reduction and
        with/without resharding after backward.
        """
        meshes = [init_device_mesh("cuda", (self.world_size,))]  # always test FSDP
        if self.world_size == 4:  # test HSDP too if enough GPUs
            shard_size, replicate_size = 2, 2
            meshes.append(init_device_mesh("cuda", (replicate_size, shard_size)))
        self.run_subtests(
            {
                "mesh": meshes,
                "reshard_after_forward": [True, False, 2],
                # "all": disable reduce-scatter for all modules
                # "root_only": disable reduce-scatter for root's linear only
                # "some_mlps": disable reduce-scatter for some MLPs
                "mode": ["all", "root_only", "some_mlps"],
                "reshard_after_backward": [False, True],
                "offload_policy": [OffloadPolicy(), CPUOffloadPolicy()],
                # For HSDP only:
                # `True`: reduce-scatter only (no all-reduce) each microbatch
                # until the last microbatch
                # `False`: neither reduce-scatter nor all-reduce each
                # microbatch until the last microbatch
                "reduce_scatter_only": [False, True],
            },
            self._test_gradient_accumulation,
        )

    def _test_gradient_accumulation(
        self,
        mesh: DeviceMesh,
        reshard_after_forward: Union[bool, int],
        mode: str,
        reshard_after_backward: bool,
        offload_policy: OffloadPolicy,
        reduce_scatter_only: bool,  # for HSDP
    ):
        if (
            (
                not reshard_after_backward
                and (reshard_after_forward is not False or mode == "some_mlps")
            )
            or (
                isinstance(offload_policy, CPUOffloadPolicy)
                and reshard_after_forward is not True
            )
            or (mesh.ndim != 2 and reduce_scatter_only)
        ):
            return  # skip since not common or applicable

        torch.manual_seed(42)
        batch_size, lin_dim, num_mlps, num_microbatches = (2, 32, 3, 3)
        if mode == "some_mlps":
            num_mlps_to_disable_reduce_scatter = 2
        modules = [nn.Linear(lin_dim, lin_dim)]
        modules.extend(MLP(lin_dim) for _ in range(num_mlps))
        model = nn.Sequential(*modules)
        ref_model = copy.deepcopy(model).cuda()
        fully_shard_fn = functools.partial(
            fully_shard,
            mesh=mesh,
            reshard_after_forward=reshard_after_forward,
            offload_policy=offload_policy,
        )
        for mlp in model[1:]:
            fully_shard_fn(mlp)
        fully_shard_fn(model)  # root gets the 1st linear
        ref_optim = torch.optim.Adam(ref_model.parameters(), lr=1e-2)
        optim = torch.optim.Adam(model.parameters(), lr=1e-2)

        def set_grad_sync_flag(
            module: nn.Module, is_last_microbatch: bool, recurse: bool = True
        ):
            if reduce_scatter_only:
                module.set_requires_all_reduce(is_last_microbatch, recurse=recurse)
            else:
                module.set_requires_gradient_sync(is_last_microbatch, recurse=recurse)

        def set_backward_flags(_model: nn.Module, is_last_microbatch: bool):
            if mode == "all":
                set_grad_sync_flag(_model, is_last_microbatch)
                if not reshard_after_backward:
                    _model.set_reshard_after_backward(is_last_microbatch)
            elif mode == "some_mlps":
                for mlp in model[1 : 1 + num_mlps_to_disable_reduce_scatter]:
                    set_grad_sync_flag(mlp, is_last_microbatch)
                    if not reshard_after_backward:
                        mlp.set_reshard_after_backward(is_last_microbatch)
            elif mode == "root_only":
                set_grad_sync_flag(model, is_last_microbatch, recurse=False)
                if not reshard_after_backward:
                    model.set_reshard_after_backward(is_last_microbatch, recurse=False)

        torch.manual_seed(42 + self.rank + 1)
        for iter_idx in range(5):
            comm_count_list = []

            for microbatch_idx in range(num_microbatches):
                is_last_microbatch = microbatch_idx == num_microbatches - 1
                set_backward_flags(model, is_last_microbatch)
                inp = torch.randn(batch_size, lin_dim, device="cuda")
                losses: List[torch.Tensor] = []
                for _model in (ref_model, model):
                    with CommDebugMode() as comm_mode:
                        losses.append(_model(inp).sum())
                        losses[-1].backward()
                    comm_count_list.append(comm_mode.get_comm_counts())
                self.assertEqual(losses[0], losses[1])

            comm_counts = defaultdict(int)
            for comm_count_dict in comm_count_list:
                for collective, count in comm_count_dict.items():
                    comm_counts[collective] += count

            all_gather_count = comm_counts[c10d_ops._allgather_base_]
            reduce_scatter_count = comm_counts[c10d_ops._reduce_scatter_base_]
            all_reduce_count = comm_counts[c10d_ops.allreduce_]

            # Expect one reduce-scatter per MLP plus one for the root's linear
            # on the last microbatch
            expected_reduce_scatter_count = num_mlps + 1
            if mode == "some_mlps":
                # Expect additional reduce-scatters for non-disabled MLPs and
                # the root's linear
                expected_reduce_scatter_count += (
                    num_mlps - num_mlps_to_disable_reduce_scatter + 1
                ) * (num_microbatches - 1)
            elif mode == "root_only":
                # Expect additional reduce-scatters for all MLPs
                expected_reduce_scatter_count += (num_mlps) * (num_microbatches - 1)
            expected_all_reduce_count = (
                expected_reduce_scatter_count if mesh.ndim == 2 else 0
            )
            if reduce_scatter_only:
                # Specially for HSDP if only reduce-scattering but not
                # all-reducing until the last microbatch, expect one
                # reduce-scatter per MLP plus for the root per microbatch
                expected_reduce_scatter_count = (num_mlps + 1) * num_microbatches
            self.assertEqual(reduce_scatter_count, expected_reduce_scatter_count)
            self.assertEqual(all_reduce_count, expected_all_reduce_count)

            # Expect one all-gather per MLP plus one for the root's linear in
            # the first microbatch's forward
            expected_all_gather_count = num_mlps + 1
            if reshard_after_forward is not False:  # `True` or `2`
                # Add the number of MLPs without the +1 for the backward
                # all-gathers since the root does not reshard after forward
                expected_all_gather_count += num_mlps
                # Multiply by the number of microbatches since these
                # all-gathers run every microbatch
                expected_all_gather_count *= num_microbatches
            elif reshard_after_backward:  # `reshard_after_forward=False`
                expected_all_gather_count *= num_microbatches
            elif mode == "all":  # `reshard_after_forward/backward=False`
                # Only reshard parameters after the last microbatch's backward,
                # so there should not be any more all-gathers
                pass
            elif mode == "root_only":  # `reshard_after_forward/backward=False`
                # The MLPs should still contribute all-gathers in each
                # microbatch forward
                expected_all_gather_count += num_mlps * (num_microbatches - 1)
            self.assertEqual(all_gather_count, expected_all_gather_count)

            for param in ref_model.parameters():
                if param.grad is not None:
                    dist.all_reduce(param.grad, op=dist.ReduceOp.AVG)
            check_sharded_parity(self, ref_model, model)
            for _optim in (optim, ref_optim):
                _optim.step()
                # When `set_to_none=False`, we are exercising mixing
                # gradient accumulation with and without communication
                _optim.zero_grad(set_to_none=(iter_idx % 2))

    @skip_if_lt_x_gpu(2)
    def test_1f1b_microbatching(self):
        self.run_subtests(
            {
                "use_explicit_unshard": [False, True],
                "reshard_after_backward": [False, True],
            },
            self._test_1f1b_microbatching,
        )

    def _test_1f1b_microbatching(
        self, use_explicit_unshard: bool, reshard_after_backward: bool
    ):
        torch.manual_seed(42)
        model_args = ModelArgs(dropout_p=0.0)
        model = Transformer(model_args)
        ref_model = copy.deepcopy(model).cuda()
        ref_optim = torch.optim.AdamW(ref_model.parameters(), lr=1e-2)
        for module in model.modules():
            if isinstance(module, TransformerBlock):
                fully_shard(module, reshard_after_forward=False)
        fully_shard(model, reshard_after_forward=False)
        optim = torch.optim.AdamW(model.parameters(), lr=1e-2)

        num_microbatches = 3
        local_batch_size = 2
        torch.manual_seed(42 + self.rank + 1)
        inps = [
            torch.randint(
                0, model_args.vocab_size, (local_batch_size, 16), device="cuda"
            )
            for _ in range(num_microbatches)
        ]

        # Before pipelining, we may prefer to issue all all-gathers ahead of
        # time to increase overlap opportunity at no difference in parameter
        # memory usage since we do not reshard after forward
        if use_explicit_unshard:
            for module in model.modules():
                if isinstance(module, FSDPModule):
                    module.unshard(async_op=True)

        # Emulate the 1f1b pipeline schedule and only reduce gradients on the
        # last microbatch
        losses: List[torch.Tensor] = []
        ref_losses: List[torch.Tensor] = []
        for inp_idx, inp in enumerate(inps):
            is_last_microbatch = inp_idx == num_microbatches - 1
            model.set_requires_gradient_sync(is_last_microbatch)
            model.set_is_last_backward(is_last_microbatch)
            if not reshard_after_backward:
                model.set_reshard_after_backward(is_last_microbatch)
            losses.append(model(inp).sum())
            losses[-1].backward()
            ref_losses.append(ref_model(inp).sum())
            ref_losses[-1].backward()
        for param in ref_model.parameters():
            dist.all_reduce(param.grad, op=dist.ReduceOp.AVG)

        for loss, ref_loss in zip(losses, ref_losses):
            self.assertEqual(loss, ref_loss)
        optim.step()
        ref_optim.step()
        check_sharded_parity(self, ref_model, model)


class TestFullyShardNDTraining(FSDPTest):
    @property
    def world_size(self) -> int:
        return min(8, torch.cuda.device_count())

    def init_global_mesh(self) -> DeviceMesh:
        # Prefer to test with >=8 GPUs, but for 2 GPUs, use 2-way TP
        dp_size = 2 if self.world_size > 2 else 1
        pp_size = 2 if self.world_size > 4 else 1
        return init_device_mesh(
            "cuda",
            (pp_size, dp_size, self.world_size // (dp_size * pp_size)),
            mesh_dim_names=("pp", "dp", "tp"),
        )

    @skip_if_lt_x_gpu(4)
    def test_2d_mlp_with_nd_mesh(self):
        global_mesh = self.init_global_mesh()
        self.run_subtests(
            {
                "reshard_after_forward": [False, True],
                "use_activation_checkpointing": [False, True],
                # TODO: change "mlp_dim" back to [3, 16, 17] when uneven sharding
                # is supported for FSDP+TP
                "mlp_dim": [4, 16, 20],
                "foreach": [False],
            },
            functools.partial(self._test_2d_mlp_with_nd_mesh, global_mesh),
        )

    def _test_2d_mlp_with_nd_mesh(
        self,
        global_mesh: DeviceMesh,
        reshard_after_forward: bool,
        use_activation_checkpointing: bool,
        mlp_dim: int,
        foreach: bool,
    ):
        global_mesh = self.init_global_mesh()
        pp_mesh, dp_mesh, tp_mesh = (
            global_mesh["pp"],
            global_mesh["dp"],
            global_mesh["tp"],
        )
        dp_pg = dp_mesh.get_group()  # used for `replicate()`

        torch.manual_seed(42)
        model = MLPStack(mlp_dim)
        ref_model = copy.deepcopy(model).cuda()
        replicate(ref_model, device_ids=[self.rank], process_group=dp_pg)
        ref_optim = torch.optim.Adam(ref_model.parameters(), lr=1e-2, foreach=foreach)
        model.parallelize(
            tp_mesh,
            dp_mesh,
            use_activation_checkpointing,
            reshard_after_forward=reshard_after_forward,
        )
        optim = torch.optim.Adam(model.parameters(), lr=1e-2, foreach=foreach)

        torch.manual_seed(42 + dp_pg.rank() + 1)
        device = torch.device("cuda")
        for iter_idx in range(10):
            inp = torch.randn((8, mlp_dim), device=device)
            losses: List[torch.Tensor] = []
            for _model, _optim in ((ref_model, ref_optim), (model, optim)):
                _optim.zero_grad(set_to_none=(iter_idx % 2 == 0))
                losses.append(_model(inp).sum())
                losses[-1].backward()
                _optim.step()
            self.assertEqual(losses[0], losses[1])

<<<<<<< HEAD
    @skip_if_lt_x_gpu(2)
    @skipIfRocm
    def test_tp_with_fsdp_offloading(self):
        global_mesh = init_device_mesh(
            "cuda", (1, self.world_size), mesh_dim_names=("dp", "tp")
        )
        dp_mesh, tp_mesh = global_mesh["dp"], global_mesh["tp"]
        torch.manual_seed(42)
        mlp_dim = 16
        model = MLPStack(mlp_dim)
        ref_model = copy.deepcopy(model).cuda()
        ref_optim = torch.optim.Adam(ref_model.parameters(), lr=1e-2, foreach=False)
        # Parallelize with N-way TP and 1-way FSDP
        model.parallelize(
            tp_mesh,
            dp_mesh,
            use_activation_checkpointing=False,
            reshard_after_forward=True,
            offload_policy=CPUOffloadPolicy(),
        )
        for param in model.parameters():
            self.assertEqual(param.device.type, "cpu")
        num_mlps = sum(isinstance(module, MLP) for module in model.modules())
        optim = torch.optim.Adam(model.parameters(), lr=1e-2, foreach=False)

        # NOTE: We still see the FSDP all-gather/reduce-scatter c10d ops
        # called, but they will just be no-ops without issuing any kernels.
        # We prefer to keep the no-op check at the c10d level, not in FSDP.
        inp = torch.randn((4, mlp_dim), device="cuda")  # same on all ranks
        for iter_idx in range(10):
            ref_optim.zero_grad()
            optim.zero_grad()

            with CommDebugMode() as fwd_comm_mode:
                loss = model(inp).sum()

            fwd_comm_counts = fwd_comm_mode.get_comm_counts()
            self.assertEqual(len(fwd_comm_counts), 2)
            self.assertEqual(fwd_comm_counts[funcol.all_reduce], num_mlps)
            self.assertEqual(fwd_comm_counts[c10d_ops._allgather_base_], num_mlps)
            ref_loss = ref_model(inp).sum()
            self.assertEqual(loss, ref_loss)

            with CommDebugMode() as bwd_comm_mode:
                loss.backward()
            bwd_comm_counts = bwd_comm_mode.get_comm_counts()
            self.assertEqual(len(bwd_comm_counts), 3)
            # First MLP's input gradient does not need to be all-reduced
            self.assertEqual(bwd_comm_counts[funcol.all_reduce], num_mlps - 1)
            self.assertEqual(bwd_comm_counts[c10d_ops._allgather_base_], num_mlps)
            self.assertEqual(bwd_comm_counts[c10d_ops._reduce_scatter_base_], num_mlps)
            ref_loss.backward()

            optim.step()
            ref_optim.step()

    @skip_if_lt_x_gpu(2)
    @with_temp_dir
    def test_train_parity_2d_transformer_checkpoint_resume(self):
        """
        Tests train parity of a 2D transformer without checkpointing against a
        2D transformer with a checkpoint save/load.
        """
        self.run_subtests(
            {
                "use_seq_parallel": [False, True],
                # If reusing, then load into the same model/optimizer instance
                # else construct new ones (requiring eager optim state init)
                "reuse_model_optim": [False, True],
                "optimizer_class": [torch.optim.Adam, torch.optim.AdamW],
                # TODO: need to update `parallelize` before including foreach=True for testing
                "foreach": [False],
            },
            self._test_train_parity_2d_transformer_checkpoint_resume,
        )

    def _test_train_parity_2d_transformer_checkpoint_resume(
        self,
        use_seq_parallel: bool,
        reuse_model_optim: bool,
        optimizer_class: Type[torch.optim.Optimizer],
        foreach: bool,
    ):
        def train_step(
            _model: nn.Module, _optim: torch.optim.Optimizer, _inp: torch.Tensor
        ) -> torch.Tensor:
            loss = _model(_inp).sum()
            loss.backward()
            _optim.step()
            _optim.zero_grad()
            return loss

        def parallelize(_model: Transformer, mesh: DeviceMesh, use_seq_parallel: bool):
            _model = Transformer.parallelize(_model, mesh["tp"], use_seq_parallel)
            for layer in _model.layers:
                fully_shard(layer, mesh=mesh["dp"])
            fully_shard(_model, mesh=mesh["dp"])
            return _model
=======
        for n, p in model.named_parameters():
            self.assertIsInstance(p, DTensor)
            self.assertEqual(p.device_mesh.ndim, 2)
            self.assertEqual(len(p.placements), 2)
            self.assertEqual(p.device_mesh.mesh_dim_names, ("dp", "tp"))
>>>>>>> 55236d0c


class TestFullyShardHSDP3DTraining(FSDPTest):
    @property
    def world_size(self) -> int:
        return min(8, torch.cuda.device_count())

    def init_global_mesh(self) -> DeviceMesh:
        return init_device_mesh(
            "cuda",
            (2, 2, 2),
            mesh_dim_names=("dp_replicate", "dp_shard", "tp"),
        )

    @skip_if_lt_x_gpu(8)
    def test_3d_mlp_with_nd_mesh(self):
        global_mesh = self.init_global_mesh()
        self.run_subtests(
            {
                "reshard_after_forward": [False, True],
                "use_activation_checkpointing": [False, True],
                # TODO: change "mlp_dim" back to [3, 16, 17] when uneven sharding
                # is supported for FSDP+TP
                "mlp_dim": [4, 16, 20],
                "foreach": [False],
            },
            functools.partial(self._test_3d_mlp_with_nd_mesh, global_mesh),
        )

    def _test_3d_mlp_with_nd_mesh(
        self,
        global_mesh: DeviceMesh,
        reshard_after_forward: bool,
        use_activation_checkpointing: bool,
        mlp_dim: int,
        foreach: bool,
    ):
        global_mesh = self.init_global_mesh()
        dp_mesh, tp_mesh = global_mesh["dp_replicate", "dp_shard"], global_mesh["tp"]
        dp_pg = dp_mesh._flatten().get_group()  # used for `replicate()`

        torch.manual_seed(42)
        model = MLPStack(mlp_dim)
        ref_model = copy.deepcopy(model).cuda()
        replicate(ref_model, device_ids=[self.rank], process_group=dp_pg)
        ref_optim = torch.optim.Adam(ref_model.parameters(), lr=1e-2, foreach=foreach)
        model.parallelize(
            tp_mesh,
            dp_mesh,
            use_activation_checkpointing,
            reshard_after_forward=reshard_after_forward,
        )
        optim = torch.optim.Adam(model.parameters(), lr=1e-2, foreach=foreach)

        torch.manual_seed(42 + dp_pg.rank() + 1)
        device = torch.device("cuda")
        for iter_idx in range(10):
            inp = torch.randn((8, mlp_dim), device=device)
            losses: List[torch.Tensor] = []
            for _model, _optim in ((ref_model, ref_optim), (model, optim)):
                _optim.zero_grad(set_to_none=(iter_idx % 2 == 0))
                losses.append(_model(inp).sum())
                losses[-1].backward()
                _optim.step()
            self.assertEqual(losses[0], losses[1])

        for n, p in model.named_parameters():
            self.assertIsInstance(p, DTensor)
            self.assertEqual(p.device_mesh.ndim, 3)
            self.assertEqual(len(p.placements), 3)
            self.assertEqual(
                p.device_mesh.mesh_dim_names, ("dp_replicate", "dp_shard", "tp")
            )


class TestFullyShardHSDPTraining(FSDPTest):
    @property
    def world_size(self) -> int:
        return min(4, torch.cuda.device_count())

    @skip_if_lt_x_gpu(2)
    def test_train_parity_hsdp(self):
        shard_size = 2 if self.world_size > 2 else 1
        replicate_size = self.world_size // shard_size
        global_mesh = init_device_mesh(
            "cuda", (replicate_size, shard_size), mesh_dim_names=("replicate", "shard")
        )
        self.run_subtests(
            {
                "reshard_after_forward": [False, True],
                "use_activation_checkpointing": [False, True],
                "mlp_dim": [3, 16, 17],
                "sync_gradients_at_last_batch": [True, False],
            },
            functools.partial(self._test_train_parity_hsdp, global_mesh),
        )

    def _test_train_parity_hsdp(
        self,
        global_mesh: DeviceMesh,
        reshard_after_forward: bool,
        use_activation_checkpointing: bool,
        mlp_dim: int,
        sync_gradients_at_last_batch: bool,
    ):
        torch.manual_seed(42)
        model = nn.Sequential(
            nn.LayerNorm(mlp_dim, bias=False),
            MLP(mlp_dim, dim_multiplier=3),
            MLP(mlp_dim),
            MLP(mlp_dim, dim_multiplier=3),
        )
        ref_model = copy.deepcopy(model).cuda()
        replicate(ref_model, device_ids=[self.rank])
        ref_optim = torch.optim.Adam(ref_model.parameters(), lr=1e-2)
        for mlp in model:
            if use_activation_checkpointing:
                checkpoint(mlp)
            fully_shard(
                mlp, mesh=global_mesh, reshard_after_forward=reshard_after_forward
            )
        fully_shard(
            model, mesh=global_mesh, reshard_after_forward=reshard_after_forward
        )
        optim = torch.optim.Adam(model.parameters(), lr=1e-2)
        check_sharded_parity(self, ref_model, model)
        torch.manual_seed(42 + self.rank + 1)
        device = torch.device("cuda")
        num_microbatches = 3
        for iter_idx in range(5):
            for microbatch_idx in range(num_microbatches):
                is_last_microbatch = microbatch_idx == num_microbatches - 1
                if sync_gradients_at_last_batch:
                    model.set_requires_gradient_sync(is_last_microbatch)
                inp = torch.randn((8, mlp_dim), device=device)
                losses: List[torch.Tensor] = []
                for _model, _optim in ((ref_model, ref_optim), (model, optim)):
                    losses.append(_model(inp).sum())
                    losses[-1].backward()
                self.assertEqual(losses[0], losses[1])
            check_sharded_parity(self, ref_model, model)
            for _model, _optim in ((ref_model, ref_optim), (model, optim)):
                _optim.step()
                _optim.zero_grad(set_to_none=(iter_idx % 2 == 0))
            check_sharded_parity(self, ref_model, model)


class TestFullyShardCustomForwardMethod(FSDPTest):
    @property
    def world_size(self) -> int:
        return min(torch.cuda.device_count(), 2)

    @skip_if_lt_x_gpu(2)
    def test_register_fsdp_forward_method(self):
        """Based on https://github.com/pytorch/pytorch/issues/109385"""

        class VisionTransformer(nn.Module):
            def __init__(self) -> None:
                super().__init__()
                self.patch_proj = nn.Conv2d(3, 1024, kernel_size=14, stride=14)

            def forward_features(self, imgs: torch.Tensor) -> torch.Tensor:
                return self.patch_proj(imgs).flatten(2).transpose(1, 2)

            def forward(self, imgs: torch.Tensor) -> torch.Tensor:
                return self.forward_features(imgs).sum(dim=1)

        class Model(nn.Module):
            def __init__(self) -> None:
                super().__init__()
                self.vit, self.projector = VisionTransformer(), nn.Linear(1024, 256)

            def forward(self, imgs: torch.Tensor) -> torch.Tensor:
                # Run `vit.forward_features`, which is not `forward`!
                patch_embeddings = self.vit.forward_features(imgs)
                return self.projector(patch_embeddings)

        torch.manual_seed(42)
        model = Model()
        ref_model = copy.deepcopy(model).cuda()
        fully_shard(model.vit)
        fully_shard(model.projector)
        fully_shard(model)
        register_fsdp_forward_method(model.vit, "forward_features")

        torch.manual_seed(42 + self.rank + 1)
        inp = torch.randn(4, 3, 224, 224, device="cuda")
        ref_loss = ref_model(inp).sum()
        loss = model(inp).sum()
        self.assertEqual(ref_loss, loss)
        ref_loss.backward()
        loss.backward()
        for param in ref_model.parameters():
            dist.all_reduce(param.grad, op=dist.ReduceOp.AVG)
        check_sharded_parity(self, ref_model, model)


if __name__ == "__main__":
    run_tests()<|MERGE_RESOLUTION|>--- conflicted
+++ resolved
@@ -1042,112 +1042,11 @@
                 _optim.step()
             self.assertEqual(losses[0], losses[1])
 
-<<<<<<< HEAD
-    @skip_if_lt_x_gpu(2)
-    @skipIfRocm
-    def test_tp_with_fsdp_offloading(self):
-        global_mesh = init_device_mesh(
-            "cuda", (1, self.world_size), mesh_dim_names=("dp", "tp")
-        )
-        dp_mesh, tp_mesh = global_mesh["dp"], global_mesh["tp"]
-        torch.manual_seed(42)
-        mlp_dim = 16
-        model = MLPStack(mlp_dim)
-        ref_model = copy.deepcopy(model).cuda()
-        ref_optim = torch.optim.Adam(ref_model.parameters(), lr=1e-2, foreach=False)
-        # Parallelize with N-way TP and 1-way FSDP
-        model.parallelize(
-            tp_mesh,
-            dp_mesh,
-            use_activation_checkpointing=False,
-            reshard_after_forward=True,
-            offload_policy=CPUOffloadPolicy(),
-        )
-        for param in model.parameters():
-            self.assertEqual(param.device.type, "cpu")
-        num_mlps = sum(isinstance(module, MLP) for module in model.modules())
-        optim = torch.optim.Adam(model.parameters(), lr=1e-2, foreach=False)
-
-        # NOTE: We still see the FSDP all-gather/reduce-scatter c10d ops
-        # called, but they will just be no-ops without issuing any kernels.
-        # We prefer to keep the no-op check at the c10d level, not in FSDP.
-        inp = torch.randn((4, mlp_dim), device="cuda")  # same on all ranks
-        for iter_idx in range(10):
-            ref_optim.zero_grad()
-            optim.zero_grad()
-
-            with CommDebugMode() as fwd_comm_mode:
-                loss = model(inp).sum()
-
-            fwd_comm_counts = fwd_comm_mode.get_comm_counts()
-            self.assertEqual(len(fwd_comm_counts), 2)
-            self.assertEqual(fwd_comm_counts[funcol.all_reduce], num_mlps)
-            self.assertEqual(fwd_comm_counts[c10d_ops._allgather_base_], num_mlps)
-            ref_loss = ref_model(inp).sum()
-            self.assertEqual(loss, ref_loss)
-
-            with CommDebugMode() as bwd_comm_mode:
-                loss.backward()
-            bwd_comm_counts = bwd_comm_mode.get_comm_counts()
-            self.assertEqual(len(bwd_comm_counts), 3)
-            # First MLP's input gradient does not need to be all-reduced
-            self.assertEqual(bwd_comm_counts[funcol.all_reduce], num_mlps - 1)
-            self.assertEqual(bwd_comm_counts[c10d_ops._allgather_base_], num_mlps)
-            self.assertEqual(bwd_comm_counts[c10d_ops._reduce_scatter_base_], num_mlps)
-            ref_loss.backward()
-
-            optim.step()
-            ref_optim.step()
-
-    @skip_if_lt_x_gpu(2)
-    @with_temp_dir
-    def test_train_parity_2d_transformer_checkpoint_resume(self):
-        """
-        Tests train parity of a 2D transformer without checkpointing against a
-        2D transformer with a checkpoint save/load.
-        """
-        self.run_subtests(
-            {
-                "use_seq_parallel": [False, True],
-                # If reusing, then load into the same model/optimizer instance
-                # else construct new ones (requiring eager optim state init)
-                "reuse_model_optim": [False, True],
-                "optimizer_class": [torch.optim.Adam, torch.optim.AdamW],
-                # TODO: need to update `parallelize` before including foreach=True for testing
-                "foreach": [False],
-            },
-            self._test_train_parity_2d_transformer_checkpoint_resume,
-        )
-
-    def _test_train_parity_2d_transformer_checkpoint_resume(
-        self,
-        use_seq_parallel: bool,
-        reuse_model_optim: bool,
-        optimizer_class: Type[torch.optim.Optimizer],
-        foreach: bool,
-    ):
-        def train_step(
-            _model: nn.Module, _optim: torch.optim.Optimizer, _inp: torch.Tensor
-        ) -> torch.Tensor:
-            loss = _model(_inp).sum()
-            loss.backward()
-            _optim.step()
-            _optim.zero_grad()
-            return loss
-
-        def parallelize(_model: Transformer, mesh: DeviceMesh, use_seq_parallel: bool):
-            _model = Transformer.parallelize(_model, mesh["tp"], use_seq_parallel)
-            for layer in _model.layers:
-                fully_shard(layer, mesh=mesh["dp"])
-            fully_shard(_model, mesh=mesh["dp"])
-            return _model
-=======
         for n, p in model.named_parameters():
             self.assertIsInstance(p, DTensor)
             self.assertEqual(p.device_mesh.ndim, 2)
             self.assertEqual(len(p.placements), 2)
             self.assertEqual(p.device_mesh.mesh_dim_names, ("dp", "tp"))
->>>>>>> 55236d0c
 
 
 class TestFullyShardHSDP3DTraining(FSDPTest):
