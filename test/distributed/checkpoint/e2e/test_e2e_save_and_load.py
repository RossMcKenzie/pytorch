# Owner(s): ["oncall: distributed"]

import time
from dataclasses import dataclass, field
from enum import auto, Enum
from functools import partial
from io import BytesIO
from typing import Any, Dict, List

import torch
import torch.distributed as dist
import torch.distributed.checkpoint as DCP
import torch.distributed.checkpoint.state_dict_saver as saver
import torch.nn as nn
import torch.nn.functional as F
from torch.distributed._tensor.device_mesh import init_device_mesh
from torch.distributed.checkpoint.state_dict import (
    _patch_model_state_dict,
    _patch_optimizer_state_dict,
    get_model_state_dict,
    get_state_dict,
)
from torch.distributed.checkpoint.state_dict_loader import _load_state_dict_from_keys
from torch.distributed.distributed_c10d import ReduceOp
from torch.distributed.fsdp import FullyShardedDataParallel as FSDP
from torch.distributed.fsdp.api import ShardingStrategy
from torch.distributed.tensor.parallel import (
    ColwiseParallel,
    parallelize_module,
    RowwiseParallel,
)
from torch.nn.parallel import DistributedDataParallel

from torch.testing._internal.common_utils import (
    instantiate_parametrized_tests,
    parametrize,
    run_tests,
)
from torch.testing._internal.distributed._tensor.common_dtensor import (
    DTensorTestBase,
    skip_if_lt_x_gpu,
    with_comms,
)
from torch.testing._internal.distributed.checkpoint_utils import with_temp_dir
from torch.testing._internal.distributed.common_state_dict import VerifyStateDictMixin


# Simple and boring model
class TestDummyModel(torch.nn.Module):
    def __init__(self):
        super().__init__()
        torch.manual_seed(0)
        self.net1 = nn.Linear(8, 16)
        self.net2 = nn.Linear(16, 32)
        self.net3 = nn.Linear(32, 64)
        self.net4 = nn.Linear(64, 8)

    def forward(self, x):
        x = F.relu(self.net1(x))
        x = F.relu(self.net2(x))
        x = F.relu(self.net3(x))
        x = F.relu(self.net4(x))
        return x

    def get_input(self):
        return torch.rand(8, 8, device="cuda")


class TestStatefulObj:
    def __init__(self):
        self.data = torch.rand(10, 10, device="cuda")

    def state_dict(self):
        return {"data": self.data}

    def load_state_dict(self, state_dict):
        self.data = state_dict["data"]

    def __eq__(self, other):
        return torch.equal(self.data, other.data)


class ModelType(Enum):
    FSDP = auto()
    HSDP = auto()
    FSDP_TP = auto()
    DDP = auto()
    NONE = auto()  # no parallelization


@dataclass
class TestTrainState:
    step: int = 0
    current_loss: float = -1
    losses: List[float] = field(default_factory=list)

    def state_dict(self) -> Dict[str, Any]:
        loss_bytes = BytesIO()
        torch.save(self.losses, loss_bytes)
        return {
            "step": torch.tensor(self.step, dtype=torch.int32),
            "current_loss": torch.tensor(self.current_loss, dtype=torch.float32),
            "losses": loss_bytes,
        }

    def load_state_dict(self, state_dict) -> None:
        self.step = state_dict["step"].item()
        self.current_loss = state_dict["current_loss"].item()
        state_dict["losses"].seek(0)
        self.losses = torch.load(state_dict["losses"])

    def __eq__(self, other):
        return (
            self.step == other.step
            and self.current_loss == other.current_loss
            and self.losses == other.losses
        )


def _train(model, optim, train_steps=1):
    torch.manual_seed(0)
    loss = None

    train_state = TestTrainState()

    for _ in range(train_steps):
        loss = model(model.get_input()).sum()
        loss.backward()

        # We usually sync the loss across dp ranks in real training.
        # This is just simulating for testing purpose.
        train_state.step += 1
        train_state.current_loss = torch.rand(1).item()
        train_state.losses.append(train_state.current_loss)

        optim.step()
        optim.zero_grad()

    return loss, train_state


class TestE2ESaveAndLoad(DTensorTestBase, VerifyStateDictMixin):
    @property
    def backend(self):
        return "cpu:gloo,cuda:nccl"

    def _create_model(self, compile, model_type, state_dict_options=None):
        dummy_model = TestDummyModel().cuda()

        assert model_type in ModelType, f"{model_type} is not supported."
        if model_type == ModelType.FSDP:
            device_mesh = init_device_mesh(self.device_type, (self.world_size,))
            model = FSDP(
                dummy_model,
                device_mesh=device_mesh,
                use_orig_params=True,
            )
        elif model_type == ModelType.HSDP:
            device_mesh = init_device_mesh(self.device_type, (2, self.world_size // 2))
            model = FSDP(
                dummy_model,
                device_mesh=device_mesh,
                use_orig_params=True,
                sharding_strategy=ShardingStrategy.HYBRID_SHARD,
            )
        elif model_type == ModelType.FSDP_TP:
            mesh_2d = init_device_mesh(
                self.device_type, (2, self.world_size // 2), mesh_dim_names=("dp", "tp")
            )
            tp_mesh = mesh_2d["tp"]
            dp_mesh = mesh_2d["dp"]
            parallelize_plan = {
                "net1": ColwiseParallel(),
                "net2": RowwiseParallel(),
            }
            model = parallelize_module(dummy_model, tp_mesh, parallelize_plan)
            model = FSDP(model, device_mesh=dp_mesh, use_orig_params=True)
        elif model_type == ModelType.DDP:
            model = DistributedDataParallel(dummy_model)
            model.get_input = partial(TestDummyModel.get_input, model)
        else:
            model = dummy_model

        if compile:
            # TODO: enable dynamic=True when dynamic shape support is enabled.
            # model = torch.compile(model)
            model = torch.compile(model, dynamic=False)

        optim = self._optim(model)
        if model_type is not ModelType.NONE:
            _patch_model_state_dict(model, options=state_dict_options)
            _patch_optimizer_state_dict(
                model, optimizers=optim, options=state_dict_options
            )

        return model, optim

    def _optim(self, model):
        return torch.optim.Adam(model.parameters(), lr=0.1)

    @with_comms
    @skip_if_lt_x_gpu(4)
    @with_temp_dir
    @parametrize("compile", [True, False])
    # TODO: Previously PairwiseParallel does not shard properly, passing ModelType.FSDP_TP test where it
    # should have failed. Disabling the failed test temporarily to unblock the deprecation of PairwiseParallel.
    @parametrize("model_type", [ModelType.FSDP, ModelType.HSDP, ModelType.DDP])
    def test_e2e(self, compile, model_type):
        self._run_e2e_test(compile, model_type)

    @with_comms
    @skip_if_lt_x_gpu(4)
    @with_temp_dir
    def test_e2e_async(self):
        self._run_e2e_test(compile=False, model_type=ModelType.FSDP, async_op=True)

    @with_comms
    @skip_if_lt_x_gpu(4)
    @with_temp_dir
    def test_fsspec(self):
        self._run_e2e_test(
            compile=False,
            model_type=ModelType.FSDP,
            storage_reader=DCP.FsspecReader(),
            storage_writer=DCP.FsspecWriter(),
        )

    def _run_e2e_test(
        self,
        compile,
        model_type,
        async_op=False,
        storage_reader=None,
        storage_writer=None,
    ):
        storage_reader = storage_reader or DCP.FileSystemReader()
        storage_writer = storage_writer or DCP.FileSystemWriter()

        model, optim = self._create_model(compile, ModelType.NONE)
        _train(model, optim, train_steps=2)

        dist_model, dist_optim = self._create_model(compile, model_type)
        _, original_train_state = _train(dist_model, dist_optim, train_steps=2)

        original_stateful_obj = TestStatefulObj()  # tests arbitrary saving/loading
        sd = {
            "model": dist_model,
            "optimizer": dist_optim,
            "s": original_stateful_obj,
            "train_state": original_train_state,
        }

        if async_op:
<<<<<<< HEAD
            f = saver.async_save(
                sd, checkpoint_id=self.temp_dir, storage_writer=storage_writer
            )
=======
            f = saver.async_save(sd, checkpoint_id=self.temp_dir)
>>>>>>> 22ba180e
            t = time.monotonic()
            while not f.done():
                time.sleep(1)
                print(f"still waiting... {time.monotonic() - t}")

            f.result()
        else:
            DCP.save(sd, checkpoint_id=self.temp_dir, storage_writer=storage_writer)

        loaded_stateful_obj = TestStatefulObj()
        loaded_train_state = TestTrainState()
        dist_model, dist_optim = self._create_model(compile, model_type)

        DCP.load(
            state_dict={
                "model": dist_model,
                "optimizer": dist_optim,
                "s": loaded_stateful_obj,
                "train_state": loaded_train_state,
            },
            checkpoint_id=self.temp_dir,
            storage_reader=storage_reader,
        )

        self.assertEqual(original_stateful_obj, loaded_stateful_obj)
        self.assertEqual(original_train_state, loaded_train_state)

        # train one more step on both models
        loss, _ = _train(model, optim, train_steps=1)
        dist_loss, _ = _train(dist_model, dist_optim, train_steps=1)
        self.assertEqual(loss, dist_loss)

        dist_msd, dist_osd = get_state_dict(dist_model, optimizers=dist_optim)
        model_sd, optim_sd = get_state_dict(model, optimizers=optim)

        self._verify_msd(model_sd, dist_msd)
        self._verify_osd_by_load(model, optim, self._optim(model), dist_osd)

    @with_comms
    @with_temp_dir
    @skip_if_lt_x_gpu(4)
    def test_different_ordered_state_dict_keys(self):
        """Tests that the order of keys in the state dict does not matter when loading
        If order was not accounted for, the following test would cause a deadlock.
        """

        world_size = self.world_size

        class Foo:
            def state_dict(self):
                return {}

            def load_state_dict(self, state_dict):
                tl = [
                    torch.ones(2, dtype=torch.int64, device="cuda")
                    for _ in range(world_size)
                ]
                t = (
                    torch.arange(2, dtype=torch.int64, device="cuda")
                    + 1
                    + 2 * dist.get_rank()
                )
                dist.all_gather(tl, t, async_op=False)

        class Bar:
            def state_dict(self):
                return {}

            def load_state_dict(self, state_dict):
                tensor = (
                    torch.arange(2, dtype=torch.int64, device="cuda")
                    + 1
                    + 2 * dist.get_rank()
                )
                dist.all_reduce(tensor, op=ReduceOp.SUM)

        if self.rank == 0:
            sd = {
                "A": Foo(),
                "B": Bar(),
            }
        else:
            sd = {
                "B": Bar(),
                "A": Foo(),
            }

        DCP.save(sd, checkpoint_id=self.temp_dir)
        DCP.load(sd, checkpoint_id=self.temp_dir)

    @with_temp_dir
    def test_no_dist(self):
        # since comm's are not initialized in this method, `no_dist`
        # is assumed False
        DCP.save({}, checkpoint_id=self.temp_dir)
        DCP.load({}, checkpoint_id=self.temp_dir)

<<<<<<< HEAD
=======
    @with_comms
    @skip_if_lt_x_gpu(4)
    @with_temp_dir
    def test_partial_load(self):
        model, optim = self._create_model(compile=False, model_type=ModelType.NONE)
        _train(model, optim, train_steps=2)

        dist_model, dist_optim = self._create_model(
            compile=False, model_type=ModelType.FSDP
        )
        _train(dist_model, dist_optim, train_steps=2)

        DCP.save(
            {"model": dist_model, "optimizer": dist_optim}, checkpoint_id=self.temp_dir
        )

        dist_model, _ = self._create_model(compile=False, model_type=ModelType.FSDP)
        DCP.load({"model": dist_model}, checkpoint_id=self.temp_dir)

        dist_msd = get_model_state_dict(dist_model)
        model_sd = get_model_state_dict(model)
        self._verify_msd(model_sd, dist_msd)

        # another way
        loaded_model_sd = _load_state_dict_from_keys(
            "model", checkpoint_id=self.temp_dir
        )["model"]
        self._verify_msd(model_sd, loaded_model_sd, offload_to_cpu=True)

        loaded_optim_state = _load_state_dict_from_keys(
            "optimizer.state", checkpoint_id=self.temp_dir
        )["optimizer"]["state"]
        self.assertNotIn("param_groups", loaded_optim_state)
        for k, v in dist_optim.state_dict()["state"].items():
            for optim_key in ["exp_avg", "exp_avg_sq", "step"]:
                self._compare_tensor(
                    loaded_optim_state[k][optim_key], v[optim_key], offload_to_cpu=True
                )

>>>>>>> 22ba180e

class TestNoCPU(DTensorTestBase):
    @property
    def backend(self):
        return "nccl"

    @with_comms
    def test_no_cpu(self):
        with self.assertRaisesRegex(
            AssertionError, r"A CPU backend must be enabled for async save;.*?"
        ):
            f = saver.async_save({})
            f.result()


instantiate_parametrized_tests(TestE2ESaveAndLoad)
if __name__ == "__main__":
    run_tests()<|MERGE_RESOLUTION|>--- conflicted
+++ resolved
@@ -214,28 +214,7 @@
     def test_e2e_async(self):
         self._run_e2e_test(compile=False, model_type=ModelType.FSDP, async_op=True)
 
-    @with_comms
-    @skip_if_lt_x_gpu(4)
-    @with_temp_dir
-    def test_fsspec(self):
-        self._run_e2e_test(
-            compile=False,
-            model_type=ModelType.FSDP,
-            storage_reader=DCP.FsspecReader(),
-            storage_writer=DCP.FsspecWriter(),
-        )
-
-    def _run_e2e_test(
-        self,
-        compile,
-        model_type,
-        async_op=False,
-        storage_reader=None,
-        storage_writer=None,
-    ):
-        storage_reader = storage_reader or DCP.FileSystemReader()
-        storage_writer = storage_writer or DCP.FileSystemWriter()
-
+    def _run_e2e_test(self, compile, model_type, async_op=False):
         model, optim = self._create_model(compile, ModelType.NONE)
         _train(model, optim, train_steps=2)
 
@@ -251,13 +230,7 @@
         }
 
         if async_op:
-<<<<<<< HEAD
-            f = saver.async_save(
-                sd, checkpoint_id=self.temp_dir, storage_writer=storage_writer
-            )
-=======
             f = saver.async_save(sd, checkpoint_id=self.temp_dir)
->>>>>>> 22ba180e
             t = time.monotonic()
             while not f.done():
                 time.sleep(1)
@@ -265,7 +238,7 @@
 
             f.result()
         else:
-            DCP.save(sd, checkpoint_id=self.temp_dir, storage_writer=storage_writer)
+            DCP.save(sd, checkpoint_id=self.temp_dir)
 
         loaded_stateful_obj = TestStatefulObj()
         loaded_train_state = TestTrainState()
@@ -279,7 +252,6 @@
                 "train_state": loaded_train_state,
             },
             checkpoint_id=self.temp_dir,
-            storage_reader=storage_reader,
         )
 
         self.assertEqual(original_stateful_obj, loaded_stateful_obj)
@@ -355,8 +327,6 @@
         DCP.save({}, checkpoint_id=self.temp_dir)
         DCP.load({}, checkpoint_id=self.temp_dir)
 
-<<<<<<< HEAD
-=======
     @with_comms
     @skip_if_lt_x_gpu(4)
     @with_temp_dir
@@ -396,7 +366,6 @@
                     loaded_optim_state[k][optim_key], v[optim_key], offload_to_cpu=True
                 )
 
->>>>>>> 22ba180e
 
 class TestNoCPU(DTensorTestBase):
     @property
