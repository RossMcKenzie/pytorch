--- conflicted
+++ resolved
@@ -8,11 +8,7 @@
 from torch._export.pass_base import _ExportPassBaseDeprecatedDoNotUse
 from torch.export import export
 from torch.fx.passes.infra.pass_base import PassResult
-<<<<<<< HEAD
-from torch.testing._internal.common_utils import run_tests, TestCase, IS_WINDOWS
-=======
 from torch.testing._internal.common_utils import IS_WINDOWS, run_tests, TestCase
->>>>>>> f34905f6
 
 
 @unittest.skipIf(not is_dynamo_supported(), "Dynamo not supported")
@@ -191,10 +187,7 @@
 
         old_signature = ep_before.graph_signature
         self.assertNotEqual(sig.user_outputs, old_signature.user_outputs)
-<<<<<<< HEAD
-=======
 
->>>>>>> f34905f6
 
 if __name__ == "__main__":
     run_tests()