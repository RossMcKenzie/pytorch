--- conflicted
+++ resolved
@@ -7,11 +7,7 @@
 import unittest
 from collections import namedtuple
 from contextlib import contextmanager, nullcontext
-<<<<<<< HEAD
 from typing import Callable, List, Optional, Tuple, Union
-=======
-from typing import Callable, Optional, Tuple, Union
->>>>>>> fc46cf79
 from unittest import expectedFailure, skip, skipUnless
 from unittest.mock import patch
 
