# Owner(s): ["module: sparse"]
import itertools
import random
import unittest

import torch
from torch import nn
import torch.nn.functional as F

from torch.sparse import (
    SparseSemiStructuredTensor,
    SparseSemiStructuredTensorCUSPARSELT,
    SparseSemiStructuredTensorCUTLASS,
    to_sparse_semi_structured,
)

from torch.sparse._semi_structured_conversions import (
    sparse_semi_structured_from_dense_cutlass,
    _sparse_semi_structured_tile,
    _compute_compressed_swizzled_bitmask,
)

from torch.testing import make_tensor
<<<<<<< HEAD
from torch.testing._internal.common_cuda import _get_torch_cuda_version
from torch.testing._internal.common_cuda import GFX942_Exact
=======
from torch.testing._internal.common_cuda import _get_torch_cuda_version, PLATFORM_SUPPORTS_FP8
>>>>>>> 14b40995
from torch.testing._internal.common_device_type import (
    dtypes,
    instantiate_device_type_tests,
)

from torch.testing._internal.common_dtype import all_types_and_complex
import torch._dynamo.test_case
from torch.testing._internal.common_utils import (
    parametrize,
    run_tests,
    subtest,
    TestCase,
    TEST_WITH_ROCM,
    IS_WINDOWS,
)

from torch.testing._internal.inductor_utils import HAS_GPU

import pytest

SEMI_STRUCTURED_SUPPORTED_BACKENDS = dict()

_IS_SM8X = False
_IS_SM9X = False

if torch.cuda.is_available():
    _IS_SM8X = torch.cuda.get_device_capability(0)[0] == 8
    _IS_SM9X = torch.cuda.get_device_capability(0)[0] == 9
    _IS_MI300x = torch.version.hip is not None and GFX942_Exact
    SEMI_STRUCTURED_SUPPORTED_BACKENDS["cutlass"] = SparseSemiStructuredTensorCUTLASS
    if _IS_MI300x:
        SEMI_STRUCTURED_SUPPORTED_BACKENDS["cusparselt"] = SparseSemiStructuredTensorCUSPARSELT

    # CUTLASS kernels only work for Ampere
    if _IS_SM8X:
        SEMI_STRUCTURED_SUPPORTED_BACKENDS["cutlass"] = SparseSemiStructuredTensorCUTLASS

    # add cuSPASRELt tests if available
    if torch.backends.cusparselt.is_available() and (_IS_SM8X or _IS_SM9X):
        SEMI_STRUCTURED_SUPPORTED_BACKENDS["cusparselt"] = SparseSemiStructuredTensorCUSPARSELT

inference_dtypes = dtypes(torch.float16, torch.bfloat16, torch.int8) \
    if torch.version.hip is not None else dtypes(torch.float16, torch.bfloat16, torch.float32, torch.int8)
training_dtypes = dtypes(torch.float16, torch.bfloat16)
parametrize_backends = parametrize("backend", SEMI_STRUCTURED_SUPPORTED_BACKENDS)

atol_rtol_kw = {
    torch.float16: {
        "rtol": 1e-3,
        "atol": 1e-3,
    },
    torch.bfloat16: {
        "rtol": 1e-1,
        "atol": 1e-1,
    },
}

def sparse24_largest_mask_2d(original):
    sparse = SparseSemiStructuredTensorCUTLASS.prune_dense_static_sort(original)
    return sparse.to_dense().bool()

def sparsify24_dense(original):
    return sparse24_largest_mask_2d(original) * original

def rand_sparse_semi_structured_mask(
    r, c, dtype=torch.float16, device="cuda", choice=None
):
    """
    This function returns a 1:2 sparse matrix of size (r, c).
    Note that this means this matrix will also be 2:4 and 4:8 sparse as well.
    """

    choices = [[0, 1], [1, 0]]
    mask_entries = [choice or random.choice(choices) for i in range(r * c // 2)]

    return (
        torch.tensor(mask_entries, dtype=dtype, device=device)
        .reshape(r, c)
        .contiguous()
    )

def rand_sparse_semi_structured(r, c, dtype, device, choice=None):
    pattern = '2by4' if dtype != torch.float32 else '1by2'
    if pattern == '1by2':
        ksparse = 2
        choices = [
            [0, 1],
            [1, 0]
        ]
    elif pattern == '2by4':
        ksparse = 4
        choices = [
            [1, 1, 0, 0],
            [1, 0, 1, 0],
            [1, 0, 0, 1],
            [0, 1, 1, 0],
            [0, 1, 0, 1],
            [0, 0, 1, 1]
        ]
    mask_entries = [choice or random.choice(choices) for i in range(r * c // ksparse)]
    mask = torch.tensor(mask_entries, dtype=torch.bool).view(r, c).to(device)
    dense = make_tensor(r, c, dtype=dtype, device=device)
    dense[dense == 0] = 1  # To prevent zeros except where mask applied.
    dense = dense.masked_fill(~mask, 0)
    return dense


def rand_sparse_semi_structured_all_patterns(r, c, dtype, device):
    pattern = '2by4' if dtype != torch.float32 else '1by2'
    if pattern == '1by2':
        ksparse = 2
        choices = [
            [[0, 0], [0, 1]],
            [[0, 1], [0, 1]],
            [[1, 0], [1, 0]],
            [[1, 1], [1, 0]]
        ]
    elif pattern == '2by4':
        ksparse = 4
        choices = [
            [[0, 0, 0, 0], [0, 0, 1, 1]],
            [[0, 0, 0, 1], [0, 0, 1, 1]],
            [[0, 0, 1, 0], [0, 0, 1, 1]],
            [[0, 0, 1, 1], [0, 0, 1, 1]],
            [[0, 1, 0, 0], [0, 1, 1, 0]],
            [[0, 1, 0, 1], [0, 1, 0, 1]],
            [[0, 1, 1, 0], [0, 1, 1, 0]],
            [[0, 1, 1, 1], [0, 1, 0, 1]],
            [[1, 0, 0, 0], [1, 0, 1, 0]],
            [[1, 0, 0, 1], [1, 0, 0, 1]],
            [[1, 0, 1, 0], [1, 0, 1, 0]],
            [[1, 0, 1, 1], [1, 0, 0, 1]],
            [[1, 1, 0, 0], [1, 1, 0, 0]],
            [[1, 1, 0, 1], [1, 1, 0, 0]],
            [[1, 1, 1, 0], [1, 1, 0, 0]],
            [[1, 1, 1, 1], [1, 1, 0, 0]],
        ]
    mask_rows = [random.randint(0, len(choices) - 1) for i in range(r * c // ksparse)]

    COL_INV, COL_VAL = 0, 1
    mask_entries_inv = [choices[i][COL_INV] for i in mask_rows]
    mask_entries_val = [choices[i][COL_VAL] for i in mask_rows]
    mask_inv = torch.tensor(mask_entries_inv, dtype=torch.bool).view(r, c).to(device)
    mask_val = torch.tensor(mask_entries_val, dtype=torch.bool).view(r, c).to(device)
    dense = make_tensor(r, c, dtype=dtype, device=device)
    dense[dense == 0] = 1   # To prevent zeros except where mask below applied.
    dense_inv = dense.masked_fill(~mask_inv, 0)
    dense_val = dense_inv.masked_fill(~mask_val, 0)

    return dense_inv, dense_val


class SparseSemiStructuredTensorCompileTest(torch._dynamo.test_case.TestCase):

    def setUp(self):
        if len(SEMI_STRUCTURED_SUPPORTED_BACKENDS) == 0:
            self.skipTest('semi-structured sparsity has no available backend!')
        super().setUp()

    def tearDown(self):
        super().tearDown()

    @staticmethod
    def _test_mlp_contiguous_relu_compile(backend, dense_input_shape):
        """
        Test nn.Linear + .contiguous() + nn.ReLU with SparseSemiStructuredTensor + torch.compile
        We expect:
            (1) The sparse tensor subclass should turn nn.Linear into `aten._structured_sparse_addmm` + `aten.contiguous()`
            (2) Inductor should fuse the .contiguous() call into the relu
        """

        class Model(nn.Module):
            def __init__(self) -> None:
                super().__init__()
                self.linear = nn.Linear(128, 128)

            def forward(self, x):
                x = self.linear(x)
                x = x.contiguous()
                return torch.nn.functional.relu(x)

        input = torch.rand(dense_input_shape, device="cuda").half()
        model = Model().eval().cuda().half()
        mod_linear = model.linear
        m, n = mod_linear.weight.shape
        mask = torch.Tensor([1, 0, 0, 1]).tile((m, n // 4)).bool().cuda()
        # set masked weight
        mod_linear.weight = nn.Parameter(mod_linear.weight * mask)

        dense_result = model(input)
        mod_linear.weight = nn.Parameter(SEMI_STRUCTURED_SUPPORTED_BACKENDS[backend].from_dense(mod_linear.weight))
        sparse_result = model(input)

        model = torch.compile(model, backend="inductor", fullgraph=True)
        sparse_compile_result = model(input)

        # test that sparse_compile_result and dense_result are numerically close
        torch.testing.assert_close(dense_result, sparse_compile_result, rtol=1e-3, atol=1e-3)
        # assert sparse and sparse_compile have the same strides,
        # as meta registrations may return contiguous tensors when the output is transposed
        # https://github.com/pytorch/pytorch/pull/114477
        assert sparse_result.stride() == sparse_compile_result.stride()

    @unittest.skipIf(IS_WINDOWS, "torch.compile not supported on windows")
    @unittest.skipIf("cusparselt" not in SEMI_STRUCTURED_SUPPORTED_BACKENDS, "cusparselt not supported on this machine")
    @unittest.skipIf(TEST_WITH_ROCM, "test not supported on ROCm")
    def test_mlp_contiguous_relu_compile_cusparselt(self):
        """
        test for cuSPASRELt meta registrations (_cslt_sparse_mm) + torch.compile
        """
        for dense_input_shape in [(1, 128), (64, 128), (128, 128), (64, 128, 128)]:
            SparseSemiStructuredTensorCompileTest._test_mlp_contiguous_relu_compile("cusparselt", dense_input_shape)


    @unittest.skipIf("cutlass" not in SEMI_STRUCTURED_SUPPORTED_BACKENDS, "cutlass not supported on this machine")
    @unittest.skipIf(IS_WINDOWS, "torch.compile not supported on windows")
    @unittest.skipIf(TEST_WITH_ROCM, "test not supported on ROCm")
    def test_mlp_contiguous_relu_compile_cutlass(self):
        """
        test for CUTLASS meta registrations (_sparse_semi_structured_addmm) + torch.compile
        """
        for dense_input_shape in [(1, 128), (64, 128), (128, 128), (64, 128, 128)]:
            SparseSemiStructuredTensorCompileTest._test_mlp_contiguous_relu_compile("cutlass", dense_input_shape)


    @unittest.skipIf(IS_WINDOWS, "torch.compile not supported on windows")
    @unittest.skipIf("cusparselt" not in SEMI_STRUCTURED_SUPPORTED_BACKENDS, "cusparselt not supported on this machine")
    @unittest.skipIf(TEST_WITH_ROCM, "test not supported on ROCm")
    def test_sp24_compile(self) -> None:
        x = torch.randn([1024, 512], device="cuda", dtype=torch.float16, requires_grad=True)
        e = torch.eye(x.shape[0], x.shape[0], device="cuda", dtype=torch.float16)

        def fn(x, e):
            y = SparseSemiStructuredTensorCUSPARSELT.prune_dense_static_sort(x)
            y = y.t()
            return x @ y

        # Eager
        output = fn(x, e)
        output.backward(output)
        # Torch compile
        output = torch.compile(fn)(x, e)
        output.backward(output)

class TestSparseSemiStructured(TestCase):

    def setUp(self):
        if len(SEMI_STRUCTURED_SUPPORTED_BACKENDS) == 0:
            self.skipTest('semi-structured sparsity has no available backend!')
        if IS_WINDOWS:
            self.skipTest("torch.compile not supported on windows")

    @inference_dtypes
    @parametrize_backends
    def test_to_sparse_semi_structured(self, dtype, backend):
        SparseSemiStructuredTensor._FORCE_CUTLASS = (backend == "cutlass")
        A = rand_sparse_semi_structured_mask(128, 256, dtype=dtype)
        A_sparse = to_sparse_semi_structured(A)

        assert A.shape == A_sparse.shape
        assert A.device == A_sparse.device
        assert A.dtype == A_sparse.dtype

        assert isinstance(A, torch.Tensor)
        assert isinstance(A_sparse, SparseSemiStructuredTensor)

    @unittest.skipIf(TEST_WITH_ROCM, "test not supported on ROCm: requires hipsparselt update")
    @inference_dtypes
    @parametrize_backends
    @parametrize("dense_input_shape", [(128, 1), (128, 64), (128, 128)])
    def test_mm_sparse_first_NN(self, dense_input_shape, dtype, device, backend):
        """
        Ensure torch.mm(A_sparse, B) is correct for float16 and will throw error for int8
        """
        SparseSemiStructuredTensor._FORCE_CUTLASS = (backend == "cutlass")
        A = rand_sparse_semi_structured_mask(256, 128, dtype=dtype)
        A_sparse = to_sparse_semi_structured(A)

        B = torch.rand(dense_input_shape, device=A_sparse.device).to(dtype)

        # Currently we don't support int matmul on GPU, so evaluate on CPU and copy over
        if dtype is torch.int8:
            if backend == "cutlass":
                with self.assertRaisesRegex(RuntimeError, "spgemm_cutlass_dispatch_layouts"):
                    sparse_result = torch.mm(A_sparse, B)
            else:
                with self.assertRaisesRegex(RuntimeError,
                                            "CUDA error: operation not supported when calling `cusparseLtMatmulDescriptorInit"):
                    sparse_result = torch.mm(A_sparse, B)
        else:
            dense_result = torch.mm(A, B)
            sparse_result = torch.mm(A_sparse, B)
            torch.testing.assert_close(dense_result, sparse_result, rtol=1e-3, atol=1e-3)

    @unittest.skipIf(TEST_WITH_ROCM, "test not supported on ROCm: requires hipsparselt update")
    @inference_dtypes
    @parametrize_backends
    @parametrize("dense_input_shape", [(1, 128), (64, 128), (128, 128)])
    def test_mm_sparse_first_NT(self, dense_input_shape, dtype, device, backend):
        """
        Ensure torch.mm(A_sparse, B.t()) is correct for float16/bfloat16
        and will throw an error for int8 + padding
        """
        SparseSemiStructuredTensor._FORCE_CUTLASS = (backend == "cutlass")
        A = rand_sparse_semi_structured_mask(256, 128, dtype=dtype)
        A_sparse = to_sparse_semi_structured(A)

        B = torch.rand(dense_input_shape, device=A_sparse.device).to(dtype)

        # Currently we don't support int matmul on GPU, so evaluate on CPU and copy over
        if dtype is torch.int8 and dense_input_shape in {(1, 128)}:
            # padding with int8 throws an error because transposing B yields a contiguous output
            # and row-row 2:4 sparse @ dense with NN is not supported by cuSPARSELt or CUTLASS.
            if backend == "cutlass":
                with self.assertRaisesRegex(RuntimeError, "spgemm_cutlass_dispatch_layouts"):
                    sparse_result = torch.mm(A_sparse, B.t())
            else:
                with self.assertRaisesRegex(RuntimeError,
                                            "CUDA error: operation not supported when calling `cusparseLtMatmulDescriptorInit"):
                    sparse_result = torch.mm(A_sparse, B.t())
        elif dtype is torch.int8:
            # test transpose
            dense_result = torch.mm(A.cpu(), B.t().cpu()).to(device, dtype=torch.int8)
            sparse_result = torch.mm(A_sparse, B.t())
            torch.testing.assert_close(dense_result, sparse_result, rtol=1e-3, atol=1e-3)
        else:
            # test transpose
            dense_result = torch.mm(A, B.t())
            sparse_result = torch.mm(A_sparse, B.t())
            torch.testing.assert_close(dense_result, sparse_result, rtol=1e-3, atol=1e-3)

    @inference_dtypes
    @parametrize("dense_input_shape", [(1, 128), (64, 128), (128, 128)])
    @parametrize_backends
    def test_mm_sparse_first_TN(self, dtype, dense_input_shape, device, backend):
        """
        Ensure torch.mm(A_sparse.t(), B) throws error
        """
        SparseSemiStructuredTensor._FORCE_CUTLASS = (backend == "cutlass")
        if backend == "cutlass" and IS_WINDOWS:
            self.skipTest("CUTLASS not supported on Windows")
        A = rand_sparse_semi_structured_mask(128, 256, dtype=dtype)
        A_sparse = to_sparse_semi_structured(A)

        B = torch.rand(dense_input_shape, device=A_sparse.device).to(dtype)

        with self.assertRaisesRegex(
            NotImplementedError,
            r"`SparseSemiStructuredTensor.*` matmul: operation is not supported",
        ):
            torch.mm(A_sparse.t(), B)

    @unittest.skipIf(TEST_WITH_ROCM, "test not supported on ROCm: requires hipsparselt update")
    @inference_dtypes
    @parametrize("dense_input_shape", [(1, 128), (64, 128), (128, 128)])
    @parametrize_backends
    def test_mm_sparse_second_NT(self, dense_input_shape, dtype, device, backend):
        """
        Ensure torch.mm(A, B_sparse.t()) is correct
        """
        SparseSemiStructuredTensor._FORCE_CUTLASS = (backend == "cutlass")
        if backend == "cutlass" and IS_WINDOWS:
            self.skipTest("CUTLASS not supported on Windows")
        B = rand_sparse_semi_structured_mask(256, 128, dtype=dtype)
        B_sparse = to_sparse_semi_structured(B)

        A = torch.rand(dense_input_shape, device=B_sparse.device).to(dtype)

        # Currently we don't support int matmul on GPU, so evaluate on CPU and copy over
        if dtype is torch.int8:
            dense_result = torch.mm(A.cpu(), B.t().cpu()).to(device, dtype=torch.int8)
            sparse_result = torch.mm(A, B_sparse.t())
        else:
            dense_result = torch.mm(A, B.t())
            sparse_result = torch.mm(A, B_sparse.t())

        torch.testing.assert_close(dense_result, sparse_result, rtol=1e-3, atol=1e-3)

    @inference_dtypes
    @parametrize("dense_input_shape", [(1, 128), (64, 128), (128, 128)])
    @parametrize_backends
    def test_mm_sparse_second_NN(self, dense_input_shape, dtype, device, backend):
        """
        Ensure torch.mm(A, B_sparse) throws error
        """
        SparseSemiStructuredTensor._FORCE_CUTLASS = (backend == "cutlass")
        if backend == "cutlass" and IS_WINDOWS:
            self.skipTest("CUTLASS not supported on Windows")
        B = rand_sparse_semi_structured_mask(256, 128, dtype=dtype)
        B_sparse = to_sparse_semi_structured(B)

        A = torch.rand(dense_input_shape, device=B_sparse.device).to(dtype)

        with self.assertRaisesRegex(
            NotImplementedError,
            r"`SparseSemiStructuredTensor.*` matmul: operation is not supported",
        ):
            sparse_result = torch.mm(A, B_sparse)

    @unittest.skipIf(TEST_WITH_ROCM, "test not supported on ROCm: requires hipsparselt update")
    @parametrize("dense_input_shape", [(1, 128), (64, 128), (128, 128), (64, 128, 128)])
    @parametrize("inference_mode", [subtest(True), subtest(False)])
    @parametrize_backends
    def test_linear(self, dense_input_shape, inference_mode, device, backend):
        """
        Test nn.Linear has the same numerics
        """
        SparseSemiStructuredTensor._FORCE_CUTLASS = (backend == "cutlass")
        if backend == "cutlass" and IS_WINDOWS:
            self.skipTest("CUTLASS not supported on Windows")
        input = torch.rand((dense_input_shape), device=device).half()
        model = nn.Linear(128, 256).to(device).half()
        m, n = model.weight.shape
        mask = rand_sparse_semi_structured_mask(m, n, device=device, dtype=torch.bool)
        # set masked weight
        model.weight = nn.Parameter(model.weight * mask)

        dense_result = model(input)

        model.weight = nn.Parameter(to_sparse_semi_structured(model.weight))

        if inference_mode:
            with torch.inference_mode():
                sparse_result = model(input)
        else:
            sparse_result = model(input)

        torch.testing.assert_close(dense_result, sparse_result, rtol=1e-3, atol=1e-3)

    @unittest.skipIf(TEST_WITH_ROCM, "test not supported on ROCm: requires hipsparselt update")
    @parametrize("dense_input_shape", [(1, 128), (64, 128), (128, 128), (64, 128, 128)])
    @parametrize_backends
    def test_mlp(self, device, dense_input_shape, backend):
        SparseSemiStructuredTensor._FORCE_CUTLASS = (backend == "cutlass")
        input = torch.rand(dense_input_shape, device=device).half()
        model = (
            nn.Sequential(
                nn.Linear(128, 256),
                nn.Linear(256, 128),
            )
            .half()
            .to(device)
        )

        for i in range(2):
            m, n = model[i].weight.shape
            mask = rand_sparse_semi_structured_mask(
                m, n, device=device, dtype=torch.bool
            )
            # set masked weight
            model[i].weight = nn.Parameter(model[i].weight * mask)

        dense_result = model(input)

        for i in range(2):
            model[i].weight = nn.Parameter(to_sparse_semi_structured(model[i].weight))

        sparse_result = model(input)

        torch.testing.assert_close(dense_result, sparse_result, rtol=1e-3, atol=1e-3)

    @unittest.skipIf(TEST_WITH_ROCM, "test not supported on ROCm: requires hipsparselt update")
    @parametrize_backends
    def test_values(self, backend):
        SparseSemiStructuredTensor._FORCE_CUTLASS = (backend == "cutlass")
        if backend == "cutlass" and IS_WINDOWS:
            self.skipTest("CUTLASS not supported on Windows")
        A = rand_sparse_semi_structured_mask(128, 128)
        A_sparse = to_sparse_semi_structured(A)
        assert A_sparse.values().shape == (128, 64)
        assert (A_sparse.values() == 1).all()

    @parametrize_backends
    def test_indices(self, backend):
        SparseSemiStructuredTensor._FORCE_CUTLASS = (backend == "cutlass")
        if backend == "cutlass" and IS_WINDOWS:
            self.skipTest("CUTLASS not supported on Windows")
        A = rand_sparse_semi_structured_mask(128, 128)
        A_sparse = to_sparse_semi_structured(A)
        assert A_sparse.indices().shape == (128, 8)

    @unittest.skipIf(TEST_WITH_ROCM, "test not supported on ROCm: requires hipsparselt update")
    @inference_dtypes
    @parametrize_backends
    def test_min_sparse_shape(self, dtype, device, backend):
        SparseSemiStructuredTensor._FORCE_CUTLASS = (backend == "cutlass")
        config = SEMI_STRUCTURED_SUPPORTED_BACKENDS[backend]._DTYPE_SHAPE_CONSTRAINTS[dtype]
        A = rand_sparse_semi_structured_mask(config.sparse_min_rows, config.sparse_min_cols, dtype=dtype, device=device)
        A_sparse = to_sparse_semi_structured(A)
        B = torch.rand((config.sparse_min_cols, config.dense_min_cols), device=device).to(dtype)
        if dtype == torch.int8:
            dense_res = torch.mm(A.cpu(), B.cpu()).to(device, dtype=torch.int8)
            # int8 sparse matmul not supported for R/R -> R layout, so we transpose one of the arguments to get R/C -> R
            B_t = B.t().contiguous()
            sparse_res = torch.mm(A_sparse, B_t.t())
        else:
            dense_res = torch.mm(A, B)
            sparse_res = torch.mm(A_sparse, B)
        torch.testing.assert_close(sparse_res, dense_res, rtol=1e-3, atol=1e-3)

    @inference_dtypes
    @parametrize_backends
    def test_unsupported_shape(self, dtype, device, backend):
        SparseSemiStructuredTensor._FORCE_CUTLASS = (backend == "cutlass")
        if backend == "cutlass" and IS_WINDOWS:
            self.skipTest("CUTLASS not supported on Windows")
        A = rand_sparse_semi_structured_mask(2, 2, dtype=dtype, device=device)
        with self.assertRaisesRegex(RuntimeError, "Error original_tensor.shape"):
            A_sparse = to_sparse_semi_structured(A)

    @dtypes(*all_types_and_complex())
    @parametrize_backends
    def test_unsupported_dtype(self, dtype, device, backend):
        SparseSemiStructuredTensor._FORCE_CUTLASS = (backend == "cutlass")
        if backend == "cutlass" and IS_WINDOWS:
            self.skipTest("CUTLASS not supported on Windows")
        A = rand_sparse_semi_structured_mask(128, 128, dtype=dtype, device=device)

        if dtype not in SEMI_STRUCTURED_SUPPORTED_BACKENDS[backend]._DTYPE_SHAPE_CONSTRAINTS:
            with self.assertRaisesRegex(RuntimeError, "Error original_tensor.dtype"):
                A_sparse = to_sparse_semi_structured(A)
        else:
            A_sparse = to_sparse_semi_structured(A)

    @parametrize_backends
    def test_unsupported_dim(self, device, backend):
        SparseSemiStructuredTensor._FORCE_CUTLASS = (backend == "cutlass")
        if backend == "cutlass" and IS_WINDOWS:
            self.skipTest("CUTLASS not supported on Windows")
        A = torch.rand(128, 128, 128, device=device, dtype=torch.float16)

        with self.assertRaisesRegex(RuntimeError, "Error original_tensor.dim"):
            A_sparse = to_sparse_semi_structured(A)


def create_random_mask(shape) -> torch.Tensor:
    r = random.Random(0)
    mask = torch.zeros(shape, dtype=torch.bool)
    for line in range(mask.shape[0]):
        for col in range(0, mask.shape[1], 4):
            sparsity = r.choice(
                [
                    [False, False, True, True],
                    [False, True, False, True],
                    [True, False, False, True],
                    [False, True, True, False],
                    [True, False, True, False],
                    [True, True, False, False],
                ]
            )
            mask[line, col : col + 4] = torch.tensor(sparsity, dtype=torch.bool)
    return mask

class TestSparseSemiStructuredTraining(TestCase):

    def setUp(self):
        if not _IS_SM8X and not _IS_MI300x:
            self.skipTest('Only runs on SM80/MI300x')
        if IS_WINDOWS:
            self.skipTest('CUTLASS not supported on windows')


    @unittest.skipIf(TEST_WITH_ROCM, "test not supported on ROCm: cutlass not supported")
    @training_dtypes
    def test_prune_dense_static_sort(self, dtype) -> None:
        # Ideally we would like to clone and compare, but that won't work because the sorting order will be different
        # instead we pass the pruned matrix to the CUDA implementation and preserve the sparsity pattern.
        dense = torch.randn(128, 128, device="cuda", dtype=dtype)
        pruned = _sparse_semi_structured_tile(dense)

        # CUTLASS
        reference_cutlass = SparseSemiStructuredTensorCUTLASS.prune_dense_static_sort(pruned, algorithm="largest_abs_values_greedy")
        torch.testing.assert_close(pruned, reference_cutlass.to_dense())

        packed_cutlass, meta_cutlass = sparse_semi_structured_from_dense_cutlass(pruned)
        packed_t_cutlass, meta_t_cutlass = sparse_semi_structured_from_dense_cutlass(pruned.t().contiguous())
        meta_cutlass = meta_cutlass.as_strided(reference_cutlass.meta.shape, reference_cutlass.meta.stride())
        meta_t_cutlass = meta_t_cutlass.as_strided(reference_cutlass.meta_t.shape, reference_cutlass.meta_t.stride())
        compressed_swizzled_bitmask = _compute_compressed_swizzled_bitmask(pruned)
        compressed_swizzled_bitmask = compressed_swizzled_bitmask.as_strided(reference_cutlass.compressed_swizzled_bitmask.shape,
                                                                             reference_cutlass.compressed_swizzled_bitmask.stride())
        cutlass = SparseSemiStructuredTensorCUTLASS(dense.shape,
                                                    packed_cutlass,
                                                    meta_cutlass,
                                                    packed_t_cutlass,
                                                    meta_t_cutlass,
                                                    compressed_swizzled_bitmask)
        torch.testing.assert_close(reference_cutlass.to_dense(), cutlass.to_dense())

        # CUSPARSELT
        reference_cusparselt = SparseSemiStructuredTensorCUSPARSELT.prune_dense_static_sort(pruned,
                                                                                            algorithm="largest_abs_values_greedy")
        torch.testing.assert_close(pruned, reference_cusparselt.to_dense())

        packed_cusparselt = torch._cslt_compress(pruned)
        packed_t_cusparselt = torch._cslt_compress(pruned.t().contiguous())
        cusparselt = SparseSemiStructuredTensorCUSPARSELT(dense.shape,
                                                          packed_cusparselt,
                                                          None,
                                                          packed_t_cusparselt,
                                                          None,
                                                          compressed_swizzled_bitmask)
        torch.testing.assert_close(reference_cusparselt.to_dense(), cusparselt.to_dense())



    @unittest.skipIf(TEST_WITH_ROCM, "test not supported on ROCm: requires semi structure tile kernel")
    @training_dtypes
    @parametrize_backends
    def test_pruning_algo_largest_abs_values_greedy(self, dtype, backend) -> None:
        inp = torch.tensor(
            [[4, 3, 2, 1], [-1, -3, 0.6, 0.5], [1, 2, 3, 4], [10, 2, -1, 5]],
            device="cuda",
            dtype=dtype,
        )
        inp = F.pad(inp, (0, 128 - 4, 0, 128 - 4), "constant", 1)
        sInp = SEMI_STRUCTURED_SUPPORTED_BACKENDS[backend].prune_dense_static_sort(inp, algorithm="largest_abs_values_greedy")

        mask = sInp.to_dense() / inp
        assert mask[:4, :4].int().tolist() == [
            [1, 1, 0, 0],
            [0, 1, 1, 0],
            [0, 0, 1, 1],
            [1, 0, 0, 1],
        ]

    @unittest.skipIf(TEST_WITH_ROCM, "test not supported on ROCm")
    @training_dtypes
    def test_gemm(self, dtype) -> None:
        M, N, K = 32, 32, 64
        a = torch.randn([M, K], device="cuda", dtype=dtype)
        b = torch.randn([K, N], device="cuda", dtype=dtype)
        mask = rand_sparse_semi_structured_mask(M, K, dtype=torch.bool)

        a.masked_fill_(~mask, 0)

        a_sparse = to_sparse_semi_structured(a)

        masked_a = a * mask
        ref_out = masked_a @ b
        sp24_out = a_sparse @ b
        torch.testing.assert_close(ref_out, sp24_out, **atol_rtol_kw[dtype])


    @unittest.skipIf(TEST_WITH_ROCM, "test not supported on ROCm: requires semi structure tile kernel")
    @training_dtypes
    @parametrize_backends
    def test_pack_both_ways_meta_correctness(self, dtype, backend) -> None:
        M, N = 128, 256
        # Construct x to make sure we always have exactly 8 elements per 4x4 tile
        a = (4 * torch.arange(8))[:, None] + torch.arange(8)[None, :]
        a = a.repeat(M // 8, N // 8)
        assert a.shape == (M, N)
        a = a.cuda().to(dtype)
        b = torch.randn([a.shape[1], 128], device="cuda", dtype=dtype)

        a_sparse = SEMI_STRUCTURED_SUPPORTED_BACKENDS[backend].prune_dense_static_sort(a)

        mask_dense = sparse24_largest_mask_2d(a).to(dtype)

        if backend == "cutlass":
            assert isinstance(a_sparse, SparseSemiStructuredTensorCUTLASS)
            (packed, meta, packed_t, meta_t, bitmask) = torch._sparse_semi_structured_tile(
                mask_dense, use_cutlass=True)

            sparse_mask = SparseSemiStructuredTensorCUTLASS(
                mask_dense.shape,
                packed=packed,
                meta=meta,
                packed_t=packed_t,
                meta_t=meta_t,
                compressed_swizzled_bitmask=bitmask,
            )
            torch.testing.assert_close(a_sparse.meta.view(torch.short), sparse_mask.meta)

        ref_gemm = (mask_dense * a) @ b
        pack_gemm = a_sparse @ b
        torch.testing.assert_close(ref_gemm, pack_gemm, **atol_rtol_kw[dtype])

    @unittest.skipIf(TEST_WITH_ROCM, "test not supported on ROCm: requires semi structure tile kernel")
    @training_dtypes
    def test_pack_both_ways_id(self, dtype) -> None:
        N = 512
        torch.manual_seed(0)
        a = torch.randn([N, N], dtype=dtype, device="cuda")
        b = torch.eye(N, dtype=dtype, device="cuda")

        packed, meta, packed_t, meta_t = torch._sparse_semi_structured_tile(a)[
            :4
        ]
        # Heuristic to ensure we pack the same values
        torch.testing.assert_close(
            packed.to(torch.float64).sum(), packed_t.to(torch.float64).sum()
        )

        mask_dense = sparse24_largest_mask_2d(a.to(dtype))

        ref_gemm = mask_dense * a
        # Test A@B
        pack_gemm = torch._sparse_semi_structured_linear(b.t(), packed, meta).t()
        max_diff = (ref_gemm - pack_gemm).abs().argmax()
        torch.testing.assert_close(
            ref_gemm, pack_gemm,
            **atol_rtol_kw[dtype]
        ), f"packed is wrong at pos: ({max_diff // N}, {max_diff % N})"
        # Test A.t@B
        pack_gemm = torch._sparse_semi_structured_linear(b.t(), packed_t, meta_t)
        max_diff = (ref_gemm - pack_gemm).abs().argmax()

        torch.testing.assert_close(
            ref_gemm, pack_gemm,
            **atol_rtol_kw[dtype]
        ), f"packed_t is wrong at pos: ({max_diff // N}, {max_diff % N})"

    @unittest.skipIf(TEST_WITH_ROCM, "test not supported on ROCm: requires semi structure tile kernel")
    @training_dtypes
    def test_pack_both_ways_edge_case1(self, dtype) -> None:
        # In this case, the heuristic will keep 7 values out of 16
        # instead of 8. let's see how the kernel handles this
        quad = torch.tensor(
            [
                [2, -1, -2, -3],  # Should be packed as `2 <null>`
                [-1, 8, -1, 6],
                [-1, -1, 4, 5],
                [-1, 3, 7, -1],
            ],
            dtype=dtype,
            device="cuda",
        )
        a = torch.randn([32, 64], dtype=dtype, device="cuda")
        a[:4, :4] = quad
        packed, meta, packed_t, meta_t = torch._sparse_semi_structured_tile(a)[:4]
        # Check first line in A
        assert packed[0, 0].item() == 2
        assert packed[0, 1].item() == 0
        # And first column in A.t
        assert packed_t[0, 0].item() == 2
        assert packed_t[0, 1].item() == 0

    @unittest.skipIf(TEST_WITH_ROCM, "test not supported on ROCm: requires semi structure tile kernel")
    @training_dtypes
    def test_sp24_apply(self, dtype) -> None:
        M, N = 256, 1024
        x = torch.randn([M, N], dtype=dtype, device="cuda")
        (
            packed,
            meta,
            packed_t,
            meta_t,
            bitmask,
        ) = torch._sparse_semi_structured_tile(x)
        packed2, packed_t2 = torch._sparse_semi_structured_apply(x, bitmask)
        torch.testing.assert_close(packed, packed2)
        torch.testing.assert_close(packed_t, packed_t2)

    @unittest.skipIf(TEST_WITH_ROCM, "test not supported on ROCm: requires semi structure tile kernel")
    @training_dtypes
    def test_sp24_apply_dense(self, dtype) -> None:
        M, N = 256, 1024
        x = torch.randn([M, N], dtype=dtype, device="cuda")
        (
            packed,
            meta,
            packed_t,
            meta_t,
            bitmask,
        ) = torch._sparse_semi_structured_tile(x)

        expected = SparseSemiStructuredTensorCUTLASS(
            x.shape,
            packed=packed,
            meta=meta,
            packed_t=packed_t,
            meta_t=meta_t,
            compressed_swizzled_bitmask=bitmask,
        ).to_dense()

        packed2, packed_t2 = torch._sparse_semi_structured_apply(x, bitmask)
        sparse = SparseSemiStructuredTensorCUTLASS(
            x.shape,
            packed=packed2,
            meta=meta,
            packed_t=packed_t2,
            meta_t=meta_t,
            compressed_swizzled_bitmask=bitmask,
        )

        dense = torch._sparse_semi_structured_apply_dense(x, bitmask)

        torch.testing.assert_close(dense, expected)
        torch.testing.assert_close(sparse.to_dense(), expected)


    @unittest.skipIf(TEST_WITH_ROCM, "test not supported on ROCm: requires semi structure tile kernel")
    @training_dtypes
    def test_sp24_matmuls(self, dtype) -> None:
        M, N, K = 64, 256, 1024
        a = torch.randn([M, K], device="cuda", dtype=dtype)
        b = torch.randn([K, N], device="cuda", dtype=dtype)
        a_m = sparse24_largest_mask_2d(a)
        b_m = sparse24_largest_mask_2d(b)
        (packed, meta, packed_t, meta_t, bitmask) = torch._sparse_semi_structured_tile(a)
        a_s = SparseSemiStructuredTensorCUTLASS(
            a.shape,
            packed=packed,
            meta=meta,
            packed_t=packed_t,
            meta_t=meta_t,
            compressed_swizzled_bitmask=bitmask,
        )
        (packed, meta, packed_t, meta_t, bitmask) = torch._sparse_semi_structured_tile(b)
        b_s = SparseSemiStructuredTensorCUTLASS(
            b.shape,
            packed=packed,
            meta=meta,
            packed_t=packed_t,
            meta_t=meta_t,
            compressed_swizzled_bitmask=bitmask,
        )

        torch.testing.assert_close(a_s @ b, (a * a_m) @ b, rtol=1e-1, atol=1.5e-1)
        torch.testing.assert_close(a @ b_s, a @ (b * b_m), rtol=1e-1, atol=1.5e-1)
        torch.testing.assert_close(
            a @ a_s.t(), a @ (a * a_m).t(), rtol=1e-1, atol=1.5e-1
        )
        torch.testing.assert_close(
            a_s.t() @ a, (a * a_m).t() @ a, rtol=1e-1, atol=1e-1
        )

    @unittest.skipIf(TEST_WITH_ROCM, "test not supported on ROCm: requires semi structure tile kernel")
    def test_sp24_matmuls_mat_vec(self) -> None:
        a = torch.randn([64, 128], device="cuda", dtype=torch.float16)
        b = torch.randn([128], device="cuda", dtype=torch.float16)
        a_m = sparse24_largest_mask_2d(a)
        a_s = to_sparse_semi_structured(a)

        with pytest.raises(NotImplementedError):
            torch.testing.assert_close(a_s @ b, (a * a_m) @ b, **atol_rtol_kw[a.dtype])


    @unittest.skipIf(TEST_WITH_ROCM, "test not supported on ROCm: requires semi structure tile kernel")
    def test_sp24_matmuls_bmm(self) -> None:
        a = torch.randn([64, 128], device="cuda", dtype=torch.float16)
        b = torch.randn([5, 6, 128], device="cuda", dtype=torch.float16)
        a_m = sparse24_largest_mask_2d(a)
        a_s = to_sparse_semi_structured(a)

        with pytest.raises(NotImplementedError):
            torch.testing.assert_close(a_s @ b, (a * a_m) @ b, **atol_rtol_kw[a.dtype])

class TestSparseSemiStructuredCUTLASS(TestCase):
    """
    This contains CUTLASS specific tests for
         - torch._sparse_semi_structured_linear
    """
    def setUp(self):
        if "cutlass" not in SEMI_STRUCTURED_SUPPORTED_BACKENDS:
            self.skipTest('CUTLASS not enabled')

    @unittest.skipIf(TEST_WITH_ROCM or IS_WINDOWS, "ROCm and Windows doesn't support CUTLASS")
    @inference_dtypes
    def test_linear_cutlass(self, device, dtype):

        def run_test(batch_shape, m, n, k, device, dtype, dtype_out, add_bias, activation, rtol, atol):
            weight = rand_sparse_semi_structured(m, k, dtype, device)
            input = make_tensor((*batch_shape, n, k), dtype=dtype, device=device)
            bias = make_tensor((m,), dtype=dtype_out, device=device) if add_bias else None

            dtype_dense = torch.float32
            input_dense = input.to(dtype_dense)
            weight_dense = weight.to(dtype_dense)
            bias_dense = bias.to(dtype_dense) if add_bias else None
            output0 = torch.nn.functional.linear(input_dense, weight_dense, bias=bias_dense)
            if activation == "relu":
                relu = torch.nn.ReLU()
                output0 = relu(output0)
            elif activation == "silu":
                silu = torch.nn.SiLU()
                output0 = silu(output0)

            compressed = to_sparse_semi_structured(weight)

            weight_sparse = compressed.values()
            meta = compressed.indices()

            output1 = torch._sparse_semi_structured_linear(input, weight_sparse, meta, bias=bias, activation=activation,
                                                           out_dtype=dtype_out if dtype == torch.int8 else None)
            torch.testing.assert_close(output1.to(dtype_dense), output0, rtol=rtol, atol=atol)

        if dtype == torch.float32:
            # Inputs are converted to TF32 internally for sparse GEMM,
            # so make dense GEMM to do the same for matching results.
            orig = torch.backends.cuda.matmul.allow_tf32
            torch.backends.cuda.matmul.allow_tf32 = True

        batch_shapes = [[], [3], [3, 1]]
        dtype_out = {torch.int8: torch.int32, torch.half: torch.half, torch.bfloat16: torch.bfloat16, torch.float32: torch.float32}
        activations = [None, "relu", "silu"]
        rtol, atol = 1e-3, 1e-3
        if dtype == torch.bfloat16:
            rtol, atol = 5e-3, 5e-3
        elif dtype == torch.float32:
            rtol, atol = 1e-3, 75e-2
        for batch_shape, m, n, k, add_bias, activation in \
                itertools.product(batch_shapes, range(3), range(3), range(3), (False, True), activations):
            if activation == "silu" and dtype == torch.int8:
                continue  # SiLU not supported for integer inputs

            m = 2 ** m * 32
            n = 2 ** n * 32
            k = 2 ** k * 128
            run_test(batch_shape, m, n, k, device, dtype, dtype_out[dtype], add_bias, activation, rtol, atol)

        if dtype == torch.float32:
            torch.backends.cuda.matmul.allow_tf32 = orig


    @unittest.skipIf(TEST_WITH_ROCM or IS_WINDOWS, "ROCm and Windows doesn't support CUTLASS")
    @parametrize("backend", ["cutlass"])
    @inference_dtypes
    def test_sparse_semi_structured_ops_cutlass(self, device, dtype, backend):
        SparseSemiStructuredTensor._FORCE_CUTLASS = (backend == "cutlass")
        if backend == "cutlass" and IS_WINDOWS:
            self.skipTest("CUTLASS not supported on Windows")

        def run_test(m, n, k, device, dtype, dtype_out, use_input, rtol, atol):
            mat1 = rand_sparse_semi_structured(m, k, dtype, device)
            # mat2 transposed as int8 case supports only row-major/column-major combination
            mat2 = make_tensor((n, k), dtype=dtype, device=device).t()
            input = make_tensor((m,), dtype=dtype_out, device=device) if use_input else None

            if use_input:
                if dtype.is_floating_point:
                    alpha = 1.3
                    beta = -0.7
                else:
                    alpha = 2
                    beta = -3

            dtype_dense = torch.float32
            mat1_dense = mat1.to(dtype_dense)
            mat2_dense = mat2.to(dtype_dense)
            if not use_input:
                output0 = torch.mm(mat1_dense, mat2_dense)
            else:
                input_dense = input.to(dtype_dense)[:, None]
                output0 = torch.addmm(input_dense, mat1_dense, mat2_dense, alpha=alpha, beta=beta)

            compressed = to_sparse_semi_structured(mat1)

            mat1_sparse = compressed.values()
            mat1_meta = compressed.indices()

            if not use_input:
                output1 = torch._sparse_semi_structured_mm(mat1_sparse, mat1_meta, mat2, out_dtype=dtype_out)
            else:
                output1 = torch._sparse_semi_structured_addmm(
                    input, mat1_sparse, mat1_meta, mat2, alpha=alpha, beta=beta, out_dtype=dtype_out
                )
            torch.testing.assert_close(output1.to(dtype_dense), output0, rtol=rtol, atol=atol)

        if dtype == torch.float32:
            # Inputs are converted to TF32 internally for sparse GEMM,
            # so make dense GEMM to do the same for matching results.
            orig = torch.backends.cuda.matmul.allow_tf32
            torch.backends.cuda.matmul.allow_tf32 = True

        dtype_out = {torch.int8: torch.int32, torch.half: torch.half, torch.bfloat16: torch.bfloat16, torch.float32: torch.float32}
        rtol, atol = 1e-3, 1e-3
        if dtype == torch.bfloat16:
            rtol, atol = 5e-3, 5e-3
        elif dtype == torch.float32:
            rtol, atol = 1e-3, 75e-2
        for m, n, k, use_input in \
                itertools.product(range(3), range(3), range(3), (False, True)):
            m = 2 ** m * 32
            n = 2 ** n * 32
            k = 2 ** k * 128
            run_test(m, n, k, device, dtype, dtype_out[dtype], use_input, rtol, atol)

        if dtype == torch.float32:
            torch.backends.cuda.matmul.allow_tf32 = orig



    @unittest.skipIf(TEST_WITH_ROCM, "test not supported on ROCm")
    @unittest.skipIf(not HAS_GPU, "Inductor+gpu needs triton and recent GPU arch")
    @inference_dtypes
    def test_conversions(self, device, dtype):

        def run_test(r, c, device, dtype):
            dense_ref = rand_sparse_semi_structured(r, c, dtype, device)

            compressed = to_sparse_semi_structured(dense_ref)

            # The torch.ops.aten._to_sparse_semi_structured operator
            # uses CUTLASS to perform conversion from given dense
            # matrix to the pair of corresponding sparse and metadata
            # matrices, with the later used here as a reference to
            # compare the metadata matrix produced by conversion
            # performed by SparseSemiStructuredTensor class
            # constructor against.
            _, meta_ref = torch.ops.aten._to_sparse_semi_structured(dense_ref)

            meta = compressed.indices()
            torch.testing.assert_close(meta, meta_ref, rtol=0, atol=0)

            dense = compressed.to_dense()
            torch.testing.assert_close(dense, dense_ref, rtol=0, atol=0)

        shapes = [[32, 128], [32, 256], [64, 128], [64, 256]]
        for r, c in shapes:
            run_test(r, c, device, dtype)

    @unittest.skipIf(TEST_WITH_ROCM, "test not supported on ROCm")
    @unittest.skipIf(not HAS_GPU, "Inductor+gpu needs triton and recent GPU arch")
    @inference_dtypes
    def test_conversions_all_patterns(self, device, dtype):
        r, c = 32, 128

        dense_inv, dense_val = rand_sparse_semi_structured_all_patterns(r, c, dtype, device)

        compressed = to_sparse_semi_structured(dense_inv)
        dense = compressed.to_dense()

        torch.testing.assert_close(dense, dense_val, rtol=0, atol=0)


CUSPARSELT_MIXED_DTYPE_SUPPORT = [torch.float16, torch.bfloat16, torch.int32]

def to_float8(x, dtype=torch.float8_e4m3fn):
    finfo = torch.finfo(dtype)
    # Calculate the scale as dtype max divided by absmax
    scale = finfo.max / x.abs().max().clamp(min=1e-12)
    # scale and clamp the tensor to bring it to
    # the representative range of float8 data type
    # (as default cast is unsaturated)
    x_scl_sat = (x * scale).clamp(min=finfo.min, max=finfo.max)
    # Return both float8 data and the inverse scale (as float),
    # as both required as inputs to torch._scaled_mm
    return x_scl_sat.to(dtype), scale.float().reciprocal()

class TestSparseSemiStructuredCUSPARSELT(TestCase):
    """
    This contains cuSPARSELt specific tests for
        torch._cslt_compress
        torch._cslt_sparse_mm
    """
    def setUp(self):
<<<<<<< HEAD
        if not _IS_SM8X and not _IS_MI300x:
            self.skipTest('Only runs on SM80/MI300x')
=======
        SparseSemiStructuredTensor._FORCE_CUTLASS = False
>>>>>>> 14b40995
        if "cusparselt" not in SEMI_STRUCTURED_SUPPORTED_BACKENDS:
            self.skipTest('cuSPARSELt not enabled')

    @unittest.skipIf(not PLATFORM_SUPPORTS_FP8, "FP8 is only supported on H100+ and sm_89 and MI300+ devices")
    @parametrize("dense_input_shape", [(256, 128)])
    def test_sparse_fp8fp8_mm(self, dense_input_shape, device):
        if torch.backends.cusparselt.version() < 602:
            self.skipTest("fp8 matmul requires cuSPARSELt v0.6.2+")

        A = rand_sparse_semi_structured_mask(256, 128, dtype=torch.float16)
        B = torch.rand(dense_input_shape, device=device).to(torch.float16).t()

        A_fp8, A_scale = to_float8(A)
        B_fp8, B_scale = to_float8(B)
        A_fp8_sparse = to_sparse_semi_structured(A_fp8)

        with self.assertRaisesRegex(
            NotImplementedError,
            r"`SparseSemiStructuredTensor.*_scaled_mm",
        ):
            dense_result = torch.mm(A_fp8_sparse, B_fp8)

    @unittest.skipIf(not PLATFORM_SUPPORTS_FP8, "FP8 is only supported on H100+ and sm_89 and MI300+ devices")
    def test_sparse_semi_structured_scaled_mm_fp8(self, device) -> None:
        (k, l, m) = (32, 64, 32)
        x = rand_sparse_semi_structured_mask(k, l, dtype=torch.float8_e4m3fn, device=device)
        y = torch.full((m, l), .25, device=device, dtype=torch.float8_e4m3fn).t()
        scale_a = torch.tensor(1.0, device=device)
        scale_b = torch.tensor(1.0, device=device)
        out_fp8 = torch._scaled_mm(x, y, scale_a=scale_a, scale_b=scale_b, out_dtype=torch.float8_e4m3fn)

        x_sparse = to_sparse_semi_structured(x)
        out_fp8_sparse = torch._scaled_mm(x_sparse, y, scale_a=scale_a, scale_b=scale_b, out_dtype=torch.float8_e4m3fn)
        # this fails on ROCm currently because hipblaslt doesn't have amax op
        out_fp32 = out_fp8.to(torch.float32)
        out_fp32_sparse = out_fp8_sparse.to(torch.float32)
        torch.testing.assert_close(out_fp32, out_fp32_sparse, rtol=1e-1, atol=1e-1)

    @unittest.skipIf(not PLATFORM_SUPPORTS_FP8, "FP8 is only supported on H100+ and sm_89 and MI300+ devices")
    @parametrize("out_dtype", [torch.float16, torch.bfloat16, torch.float32])
    @parametrize("dense_input_shape", [(256, 128)])
    def test_sparse_semi_structured_scaled_mm(
        self, dense_input_shape, device, out_dtype
    ):
        A = rand_sparse_semi_structured_mask(256, 128, dtype=torch.float16)
        B = torch.rand(dense_input_shape, device=device).to(torch.float16).t()

        A_fp8, A_scale = to_float8(A)
        B_fp8, B_scale = to_float8(B)

        A_fp8_sparse = to_sparse_semi_structured(A_fp8)

        dense_result = torch._scaled_mm(
            A_fp8, B_fp8, scale_a=A_scale, scale_b=B_scale, out_dtype=out_dtype
        )
        sparse_result = torch._scaled_mm(
            A_fp8_sparse, B_fp8, scale_a=A_scale, scale_b=B_scale, out_dtype=out_dtype
        )
        torch.testing.assert_close(dense_result, sparse_result, rtol=7e-2, atol=7e-2)

    @parametrize("out_dtype", [torch.float16, torch.bfloat16, torch.int32])
    @parametrize("dense_input_shape", [(128, 128)])
    def test_cslt_sparse_mm_mixed_dtype(self, dense_input_shape, out_dtype, device):
        A = rand_sparse_semi_structured_mask(128, 128, dtype=torch.int8)
        A_compressed = torch._cslt_compress(A)

        B = torch.rand(dense_input_shape, device=device).to(torch.int8)

        dense_result = torch.mm(A.cpu().to(torch.int64), B.t().cpu().to(torch.int64)).to(device, dtype=out_dtype)
        sparse_result = torch._cslt_sparse_mm(A_compressed, B.t(), out_dtype=out_dtype)
        torch.testing.assert_close(dense_result, sparse_result, rtol=1e-3, atol=1e-3)

    @unittest.skip("cuSPARSELt v0.6.x does not support bfloat/float16 alpha scaling")
    @training_dtypes
    @unittest.skipIf(TEST_WITH_ROCM, "test not supported on ROCm: requires hipsparselt update")
    def test_cslt_sparse_mm_alpha(self, dtype, device):
        A = torch.Tensor([0, 0, 1, 1]).tile((128, 64)).to(dtype).cuda()
        B = torch.ones((256, 128), device=device).to(dtype)
        alpha = torch.Tensor([2**(-i) for i in range(128)]).cuda()
        bias = torch.ones(128, device=device).to(dtype)

        A_compressed = torch._cslt_compress(A)
        sparse_result = torch._cslt_sparse_mm(A_compressed, B, alpha=alpha, bias=bias)

        alpha_scaled = torch.stack([alpha] * 128).t()
        dense_result = alpha_scaled * torch.mm(A.to(torch.float32), B.to(torch.float32))
        dense_result = dense_result.to(dtype)

        torch.testing.assert_close(sparse_result, dense_result, rtol=1e-3, atol=1e-3)

<<<<<<< HEAD
    @parametrize("out_dtype", CUSPARSELT_MIXED_DTYPE_SUPPORT)
    @unittest.skipIf(TEST_WITH_ROCM, "test not supported on ROCm: requires hipsparselt update")
=======
    @parametrize("out_dtype", [torch.float16, torch.bfloat16, torch.int32])
>>>>>>> 14b40995
    def test_cslt_sparse_mm_alpha_mixed_dtype(self, out_dtype, device):
        A = torch.Tensor([0, 0, 10, 10]).tile((128, 64)).to(torch.int8).cuda()
        B = torch.ones((128, 256), device=device).to(torch.int8).t()
        alpha = torch.Tensor([2**(-i) if out_dtype is not torch.int32 else 1
                              for i in range(128)]).cuda()

        A_compressed = torch._cslt_compress(A)
        sparse_result = torch._cslt_sparse_mm(A_compressed, B, alpha=alpha, out_dtype=out_dtype).cpu()

        alpha_scaled = torch.stack([alpha] * 128).t()
        dense_result = alpha_scaled.cpu() * torch.mm(A.to(torch.int64).cpu(), B.to(torch.int64).cpu())
        dense_result = dense_result.to(out_dtype)

        torch.testing.assert_close(sparse_result, dense_result, rtol=1e-3, atol=1e-3)

    @inference_dtypes
<<<<<<< HEAD
    @unittest.skipIf(TEST_WITH_ROCM, "test not supported on ROCm: requires hipsparselt update")
    def test_cslt_sparse_mm_alg_id(self, device, dtype, alg_id):
        # alg_id=3 not supported for float32 dtype
        if dtype == torch.float32 and alg_id == 3:
            return
=======
    def test_cslt_sparse_mm_alg_id(self, device, dtype):
>>>>>>> 14b40995
        A = rand_sparse_semi_structured_mask(128, 128, dtype=dtype)
        A_compressed = torch._cslt_compress(A)
        B = torch.ones((128, 128), device=device).to(dtype)

        A_compressed = torch._cslt_compress(A)
        alg_id = torch._cslt_sparse_mm_search(A_compressed, B.t())
        sparse_result = torch._cslt_sparse_mm(A_compressed, B.t(), alg_id=alg_id)

        dense_result = torch.mm(A.to(torch.float32), B.to(torch.float32))
        dense_result = dense_result.to(dtype)

        torch.testing.assert_close(sparse_result, dense_result, rtol=1e-3, atol=1e-3)

    @inference_dtypes
    def test_cslt_sparse_mm_search(self, device, dtype):
        A = rand_sparse_semi_structured_mask(256, 128, dtype=dtype)
        A_compressed = torch._cslt_compress(A)
        B = torch.ones((128, 128), device=device).to(dtype)

        A_compressed = torch._cslt_compress(A)
        alg_id = torch._cslt_sparse_mm_search(A_compressed, B.t())
        assert alg_id in range(torch.backends.cusparselt.get_max_alg_id())

    def test_cusparselt_backend(self):
        version = _get_torch_cuda_version()
        assert torch.backends.cusparselt.is_available()

        # CUDA 11.8 has cuSPARSELt v0.4.0 support
        if version == (11, 8):
            assert torch.backends.cusparselt.version() == 400
        # CUDA 12.1 has cuSPARSELt v0.5.2 support
        elif version == (12, 1):
            assert torch.backends.cusparselt.version() == 502
        # CUDA 12.4+ has cuSPARSELt v0.6.2 support
        elif version >= (12, 4):
            assert torch.backends.cusparselt.version() == 602
        else:
            assert torch.backends.cusparselt.version() is None

if len(SEMI_STRUCTURED_SUPPORTED_BACKENDS) > 0:
    instantiate_device_type_tests(TestSparseSemiStructured, globals(), only_for="cuda")
if "cutlass" in SEMI_STRUCTURED_SUPPORTED_BACKENDS:
    instantiate_device_type_tests(TestSparseSemiStructuredCUTLASS, globals(), only_for="cuda")
    instantiate_device_type_tests(TestSparseSemiStructuredTraining, globals(), only_for="cuda")
if "cusparselt" in SEMI_STRUCTURED_SUPPORTED_BACKENDS:
    instantiate_device_type_tests(TestSparseSemiStructuredCUSPARSELT, globals(), only_for="cuda")

if __name__ == "__main__":
    run_tests()<|MERGE_RESOLUTION|>--- conflicted
+++ resolved
@@ -21,12 +21,9 @@
 )
 
 from torch.testing import make_tensor
-<<<<<<< HEAD
-from torch.testing._internal.common_cuda import _get_torch_cuda_version
 from torch.testing._internal.common_cuda import GFX942_Exact
-=======
 from torch.testing._internal.common_cuda import _get_torch_cuda_version, PLATFORM_SUPPORTS_FP8
->>>>>>> 14b40995
+
 from torch.testing._internal.common_device_type import (
     dtypes,
     instantiate_device_type_tests,
@@ -1076,12 +1073,6 @@
         torch._cslt_sparse_mm
     """
     def setUp(self):
-<<<<<<< HEAD
-        if not _IS_SM8X and not _IS_MI300x:
-            self.skipTest('Only runs on SM80/MI300x')
-=======
-        SparseSemiStructuredTensor._FORCE_CUTLASS = False
->>>>>>> 14b40995
         if "cusparselt" not in SEMI_STRUCTURED_SUPPORTED_BACKENDS:
             self.skipTest('cuSPARSELt not enabled')
 
@@ -1172,12 +1163,9 @@
 
         torch.testing.assert_close(sparse_result, dense_result, rtol=1e-3, atol=1e-3)
 
-<<<<<<< HEAD
-    @parametrize("out_dtype", CUSPARSELT_MIXED_DTYPE_SUPPORT)
+
     @unittest.skipIf(TEST_WITH_ROCM, "test not supported on ROCm: requires hipsparselt update")
-=======
     @parametrize("out_dtype", [torch.float16, torch.bfloat16, torch.int32])
->>>>>>> 14b40995
     def test_cslt_sparse_mm_alpha_mixed_dtype(self, out_dtype, device):
         A = torch.Tensor([0, 0, 10, 10]).tile((128, 64)).to(torch.int8).cuda()
         B = torch.ones((128, 256), device=device).to(torch.int8).t()
@@ -1194,15 +1182,8 @@
         torch.testing.assert_close(sparse_result, dense_result, rtol=1e-3, atol=1e-3)
 
     @inference_dtypes
-<<<<<<< HEAD
     @unittest.skipIf(TEST_WITH_ROCM, "test not supported on ROCm: requires hipsparselt update")
-    def test_cslt_sparse_mm_alg_id(self, device, dtype, alg_id):
-        # alg_id=3 not supported for float32 dtype
-        if dtype == torch.float32 and alg_id == 3:
-            return
-=======
     def test_cslt_sparse_mm_alg_id(self, device, dtype):
->>>>>>> 14b40995
         A = rand_sparse_semi_structured_mask(128, 128, dtype=dtype)
         A_compressed = torch._cslt_compress(A)
         B = torch.ones((128, 128), device=device).to(dtype)
