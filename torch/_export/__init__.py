--- conflicted
+++ resolved
@@ -129,12 +129,6 @@
         kwargs = {}
 
     if capture_pre_autograd_graph_using_training_ir():
-<<<<<<< HEAD
-        @lru_cache
-        def print_export_warning():
-            log.warning("Using torch.export.export_for_training(...,strict=True)")
-=======
->>>>>>> 9629835b
         print_export_warning()
         module = torch.export.export_for_training(f, args, kwargs, dynamic_shapes=dynamic_shapes, strict=True).module()
     else:
