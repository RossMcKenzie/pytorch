--- conflicted
+++ resolved
@@ -27,13 +27,8 @@
 /// Sets the seed for the current GPU.
 void manual_seed(uint64_t seed) {
   if (is_available()) {
-<<<<<<< HEAD
-    auto index = at::detail::getCUDAHooks().current_device();
+    auto index = at::detail::getCUDAHooks().getCurrentDevice();
     auto gen = at::detail::getCUDAHooks().getDefaultGenerator(index);
-=======
-    auto index = at::detail::getCUDAHooks().getCurrentDevice();
-    auto gen = at::detail::getCUDAHooks().getDefaultCUDAGenerator(index);
->>>>>>> e25aa9ca
     {
       // See Note [Acquire lock when using random generators]
       std::lock_guard<std::mutex> lock(gen.mutex());
