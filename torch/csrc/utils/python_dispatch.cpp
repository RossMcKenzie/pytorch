#include <torch/csrc/jit/frontend/function_schema_parser.h>
#include <torch/csrc/utils/python_dispatch.h>

#include <ATen/ATen.h>
#include <ATen/FuncTorchTLS.h>
#include <ATen/FunctionalTensorWrapper.h>
#include <ATen/TensorSubclassLikeUtils.h>
#include <ATen/core/PythonOpRegistrationTrampoline.h>
#include <ATen/core/dispatch/Dispatcher.h>
#include <ATen/functorch/BatchedTensorImpl.h>
#include <torch/library.h>

#include <c10/core/SafePyObject.h>
#include <torch/csrc/PyInterpreter.h>
#include <torch/csrc/autograd/python_variable.h>
#include <torch/csrc/jit/python/pybind_utils.h>

#include <c10/core/SingletonSymNodeImpl.h>
#include <c10/util/flat_hash_map.h>
#include <pybind11/operators.h>
#include <pybind11/stl.h>
#include <torch/csrc/jit/python/pybind_utils.h>
#include <torch/csrc/utils/pybind.h>
#include <torch/csrc/utils/python_raii.h>

#include <iostream>
#include <utility>

namespace py = pybind11;

namespace torch {
namespace impl {
namespace dispatch {

// NB: I'd like to index this on OperatorHandle, but I can't, as I can't
// guarantee that the main interpreter has finish doing all registrations before
// the other interpreters start banging on it
static ska::flat_hash_map<
    c10::OperatorName,
    ska::flat_hash_map<c10::DispatchKey, std::shared_ptr<c10::SafePyObject>>>
    python_registrations_;

static torch::Library::Kind parseKind(const std::string& k) {
  static std::unordered_map<std::string, torch::Library::Kind> kind_map = {
      {"DEF", torch::Library::DEF},
      {"IMPL", torch::Library::IMPL},
      {"FRAGMENT", torch::Library::FRAGMENT},
  };
  auto it = kind_map.find(k);
  TORCH_CHECK(it != kind_map.end(), "could not parse ", k);
  return it->second;
}
static c10::AliasAnalysisKind parseAliasAnalysisKind(const std::string& k) {
  static std::unordered_map<std::string, c10::AliasAnalysisKind> key_map = {
      {"CONSERVATIVE", c10::AliasAnalysisKind::CONSERVATIVE},
      {"FROM_SCHEMA", c10::AliasAnalysisKind::FROM_SCHEMA},
      {"PURE_FUNCTION", c10::AliasAnalysisKind::PURE_FUNCTION},
      {"", c10::AliasAnalysisKind::FROM_SCHEMA}, // default
  };
  auto it = key_map.find(k);
  TORCH_CHECK(it != key_map.end(), "could not parse ", k);
  return it->second;
}

template <typename Func>
inline torch::CppFunction dispatch_str(const char* key, Func&& raw_f) {
  auto mb_key = std::string(key).empty()
      ? c10::nullopt
      : c10::make_optional(c10::parseDispatchKey(key));
  if (mb_key) {
    return torch::dispatch(*mb_key, std::forward<Func>(raw_f));
  } else {
    torch::CppFunction f(std::forward<Func>(raw_f));
    return f;
  }
}

struct EnableHermeticPyObject {
  EnableHermeticPyObject()
      : old_(c10::impl::HermeticPyObjectTLS::get_state()),
        old_excluded_python_(
            c10::impl::tls_is_dispatch_key_excluded(at::DispatchKey::Python)),
        old_python_(
            c10::impl::tls_is_dispatch_key_included(at::DispatchKey::Python)),
        old_python_snapshot_(c10::impl::tls_is_dispatch_key_included(
            at::DispatchKey::PythonTLSSnapshot)) {
    c10::impl::HermeticPyObjectTLS::set_state(true);
    c10::impl::tls_set_dispatch_key_excluded(at::DispatchKey::Python, true);
    c10::impl::tls_set_dispatch_key_included(at::DispatchKey::Python, false);
    c10::impl::tls_set_dispatch_key_included(
        at::DispatchKey::PythonTLSSnapshot, false);
  }
  ~EnableHermeticPyObject() {
    c10::impl::HermeticPyObjectTLS::set_state(old_);
    c10::impl::tls_set_dispatch_key_excluded(
        at::DispatchKey::Python, old_excluded_python_);
    c10::impl::tls_set_dispatch_key_included(
        at::DispatchKey::Python, old_python_);
    c10::impl::tls_set_dispatch_key_included(
        at::DispatchKey::PythonTLSSnapshot, old_python_snapshot_);
  }
  bool old_;
  bool old_excluded_python_;
  bool old_python_;
  bool old_python_snapshot_;
};

class PythonKernelHolder : public c10::OperatorKernel {
  c10::SafePyObject func_;
  c10::DispatchKey dispatch_key_;

 public:
  PythonKernelHolder(py::object func, c10::DispatchKey dispatch_key)
      : func_(func.release().ptr(), getPyInterpreter()),
        dispatch_key_(dispatch_key) {}

  void operator()(
      const c10::OperatorHandle& op,
      c10::DispatchKeySet keyset,
      torch::jit::Stack* stack) {
    // Figure out if we can handle it hermetically, or if we have
    // to double dispatch

    // If Torch Dispatch Mode is active, use its PyInterpreter for dispatch
    const auto mode_stack_len = c10::impl::TorchDispatchModeTLS::stack_len();
    if (mode_stack_len > 0) {
      const auto& cur_torch_dispatch_mode_state =
          c10::impl::TorchDispatchModeTLS::get_stack_at(mode_stack_len - 1);
      cur_torch_dispatch_mode_state->pyinterpreter()
          ->python_op_registration_trampoline(op, dispatch_key_, stack);
      return;
    }

    const auto& schema = op.schema();
    const auto num_arguments = schema.arguments().size();

    // Otherwise, find a PyInterpreter on a Tensor IF if has Python key (which
    // means it's a nontrivial tensor subclass)
    for (const auto& ivalue : torch::jit::last(*stack, num_arguments)) {
      if (ivalue.isTensor()) {
        auto* interpreter =
            ivalue.unsafeToTensorImpl()->pyobj_slot()->pyobj_interpreter();
        if (interpreter &&
            ivalue.unsafeToTensorImpl()->key_set().has(
                at::DispatchKey::Python)) {
          (*interpreter)
              ->python_op_registration_trampoline(op, dispatch_key_, stack);
          return;
        }
      } else if (ivalue.isTensorList() || ivalue.isOptionalTensorList()) {
        // NB: use toListRef as it doesn't induce refcount bumps
        // (toTensorListRef is not a thing)
        for (const auto& nv : ivalue.toListRef()) {
          if (nv.isNone()) {
            continue;
          }
          auto* interpreter =
              nv.unsafeToTensorImpl()->pyobj_slot()->pyobj_interpreter();
          if (interpreter &&
              nv.unsafeToTensorImpl()->key_set().has(at::DispatchKey::Python)) {
            (*interpreter)
                ->python_op_registration_trampoline(op, dispatch_key_, stack);
            return;
          }
        }
      }
    }

    // Nothing requires the operator to be homed to a specific interpreter, so
    // run it on the current interpreter

    auto arguments = torch::jit::pop(*stack, op.schema().arguments().size());
    py::gil_scoped_acquire g;
    EnableHermeticPyObject g2;
    auto args_kwargs = parseIValuesToPyArgsKwargs(op, arguments);
    auto obj = py::reinterpret_steal<py::object>(PyObject_Call(
        func_.ptr(getPyInterpreter()),
        args_kwargs.first.ptr(),
        args_kwargs.second.ptr()));
    if (!obj) {
      throw python_error();
    }
    pushPyOutToStack(op, stack, obj, "PythonKernelHolder");
  }
};

static torch::_RegisterOrVerify register_or_verify() {
  if (isMainPyInterpreter()) {
    return torch::_RegisterOrVerify::REGISTER;
  } else {
    return torch::_RegisterOrVerify::VERIFY;
  }
}

static py::object ophandle_call_boxed(
    const c10::OperatorHandle& handle,
    py::args args,
    const py::kwargs& kwargs) {
  auto stack = torch::jit::createStackForSchema(
      handle.schema(),
      std::move(args),
      kwargs,
      /*self=*/c10::nullopt);
  {
    pybind11::gil_scoped_release no_gil_guard;
    handle.callBoxed(stack);
  }
  return torch::jit::createPyObjectForStack(std::move(stack));
}

// A small RAII guard that lets you explicitly *remove* a key from the TLS
// exclude set.
class SetExcludeDispatchKeyGuard {
 public:
  SetExcludeDispatchKeyGuard(at::DispatchKey k, bool set_excluded)
      : k(k), old(c10::impl::tls_is_dispatch_key_excluded(k)) {
    c10::impl::tls_set_dispatch_key_excluded(k, set_excluded);
  }
  ~SetExcludeDispatchKeyGuard() {
    c10::impl::tls_set_dispatch_key_excluded(k, old);
  }
  SetExcludeDispatchKeyGuard(const SetExcludeDispatchKeyGuard&) = delete;
  SetExcludeDispatchKeyGuard operator=(const SetExcludeDispatchKeyGuard&) =
      delete;
  SetExcludeDispatchKeyGuard(SetExcludeDispatchKeyGuard&&) = delete;
  SetExcludeDispatchKeyGuard operator=(SetExcludeDispatchKeyGuard&&) = delete;

 private:
  at::DispatchKey k;
  bool old;
};

void initDispatchBindings(PyObject* module) {
  auto m = py::handle(module).cast<py::module>();

  py::class_<c10::OperatorHandle>(m, "_DispatchOperatorHandle")
      .def("schema", &c10::OperatorHandle::schema);

  m.def("_dispatch_call_boxed", &ophandle_call_boxed);

  // TODO: figure out how to do chaining
  py::class_<torch::Library>(m, "_DispatchModule")
      // Some of these APIs are only for testing and do not work in multipy
      // environment
      .def(
          "def_",
          [](py::object self, const char* schema, const char* alias) {
            TORCH_INTERNAL_ASSERT(isMainPyInterpreter());
            self.cast<torch::Library&>().def(
                torch::schema(schema, parseAliasAnalysisKind(alias)));
            return self;
          },
          "",
          py::arg("schema"),
          py::arg("alias") = "")
      // Simulated "legacy" def where alias analysis kind is not set.
      // Ordinarily this can only be exercised from RegisterOperators() API
      // but I am not going to bind that here
      .def(
          "def_legacy",
          [](py::object self, const char* schema) {
            TORCH_INTERNAL_ASSERT(isMainPyInterpreter());
            self.cast<torch::Library&>().def(torch::jit::parseSchema(schema));
            return self;
          },
          "",
          py::arg("schema"))
      // We can't conveniently turn Python functions into valid functions
      // in the dispatcher.  So instead we provide a bunch of precanned
      // functions for testing purposes.  You're NOT intended to actually
      // call these functions; they're just here so we can actually register
      // something
      //
      // Mangling scheme: args_rets.  One character per.
      //  t = Tensor
      .def(
          "def_name_t_t",
          [](py::object self,
             const char* name,
             const char* dispatch,
             const char* debug) {
            TORCH_INTERNAL_ASSERT(isMainPyInterpreter());
            self.cast<torch::Library&>().def(
                name, dispatch_str(dispatch, [](const at::Tensor& a) {
                        return a;
                      }).debug(debug));
            return self;
          },
          "",
          py::arg("name"),
          py::arg("dispatch") = "",
          py::arg("debug") = "default_def_name_t_t")
      .def(
          "def_schema_t_t",
          [](py::object self,
             const char* schema,
             const char* dispatch,
             const char* alias,
             const char* debug) {
            TORCH_INTERNAL_ASSERT(isMainPyInterpreter());
            self.cast<torch::Library&>().def(
                torch::schema(schema, parseAliasAnalysisKind(alias)),
                dispatch_str(dispatch, [](const at::Tensor& a) {
                  return a;
                }).debug(debug));
            return self;
          },
          "",
          py::arg("name"),
          py::arg("dispatch") = "",
          py::arg("alias") = "",
          py::arg("debug") = "default_def_schema_t_t")
      // TODO: maybe consider deduplicating the definitions here, it's getting
      // pretty long
      .def(
          "impl_t_t",
          [](py::object self,
             const char* name,
             const char* dispatch,
             const char* debug) {
            TORCH_INTERNAL_ASSERT(isMainPyInterpreter());
            self.cast<torch::Library&>().impl(
                name, dispatch_str(dispatch, [](const at::Tensor& a) {
                        return a;
                      }).debug(debug));
            return self;
          },
          "",
          py::arg("name"),
          py::arg("dispatch") = "",
          py::arg("debug") = "impl_t_t")
      .def(
          "impl",
          [](const py::object& self,
             const char* name,
             // TODO: empty string no longer works
             c10::DispatchKey dispatch,
             py::object func) {
            HANDLE_TH_ERRORS
            auto& lib = self.cast<torch::Library&>();
            if (func.is(py::module::import("torch.library")
                            .attr("fallthrough_kernel"))) {
              lib.impl(
                  name,
                  torch::dispatch(dispatch, CppFunction::makeFallthrough()),
                  register_or_verify());
            } else {
              lib.impl(
                  name,
                  torch::dispatch(
                      dispatch,
                      CppFunction::makeFromBoxedFunctor(
                          std::make_unique<PythonKernelHolder>(
                              func, dispatch))),
                  register_or_verify());
              python_registrations_[lib._resolve(name)].insert_or_assign(
                  dispatch,
                  std::make_shared<c10::SafePyObject>(
                      func.release().ptr(), getPyInterpreter()));
            }
            END_HANDLE_TH_ERRORS_PYBIND
          },
          "",
          py::arg("name"),
          py::arg("dispatch"),
          py::arg("func"))
      .def(
          "define",
          [](const py::object& self,
             const char* schema,
             const char* alias_analysis,
             const std::vector<at::Tag>& tags) {
            auto parsed_schema =
                torch::schema(schema, parseAliasAnalysisKind(alias_analysis));
            self.cast<torch::Library&>().def(
                std::move(parsed_schema), tags, register_or_verify());
            // TODO: this is dumb, had to make a second copy
            return torch::schema(schema, parseAliasAnalysisKind(alias_analysis))
                .name();
          },
          "",
          py::arg("schema"),
          py::arg("alias_analysis") = "",
          py::arg("tags") = std::vector<at::Tag>())
      .def(
          "fallback_fallthrough",
          [](py::object self, const char* dispatch) {
            TORCH_INTERNAL_ASSERT(isMainPyInterpreter());
            self.cast<torch::Library&>().fallback(
                dispatch_str(dispatch, CppFunction::makeFallthrough()));
            return self;
          },
          "",
          py::arg("dispatch") = "");

  m.def(
      "_dispatch_library",
      [](const char* kind,
         std::string name,
         const char* dispatch,
         const char* file,
         uint32_t linenum) {
        HANDLE_TH_ERRORS
        return std::make_unique<torch::Library>(
            parseKind(kind),
            std::move(name),
            std::string(dispatch).empty()
                ? c10::nullopt
                : c10::make_optional(c10::parseDispatchKey(dispatch)),
            "/dev/null", // temporary workaround
            linenum);
        END_HANDLE_TH_ERRORS_PYBIND
      },
      "",
      py::arg("kind"),
      py::arg("name"),
      py::arg("dispatch"),
      py::arg("file") = "/dev/null",
      py::arg("linenum") = 0);

  m.def(
      "_dispatch_find_schema_or_throw",
      [](const char* name, const char* overload_name) -> c10::OperatorHandle {
        return c10::Dispatcher::singleton().findSchemaOrThrow(
            name, overload_name);
      });

  m.def("_dispatch_dump", [](const char* name) -> std::string {
    auto op = c10::Dispatcher::singleton().findOp(torch::jit::parseName(name));
    if (!op) {
      return "";
    } else {
      return op->dumpState();
    }
  });

  m.def("_dispatch_dump_table", [](const char* name) -> std::string {
    auto op = c10::Dispatcher::singleton().findOp(torch::jit::parseName(name));
    if (!op) {
      return "";
    } else {
      return op->dumpComputedTable();
    }
  });

  m.def("_dispatch_check_invariants", [](const char* name) {
    auto op = c10::Dispatcher::singleton().findOp(torch::jit::parseName(name));
    if (!op) {
    } else {
      return op->checkInvariants();
    }
  });

  m.def("_dispatch_check_all_invariants", []() {
    c10::Dispatcher::singleton().checkInvariants();
  });

  m.def("_dispatch_has_kernel", [](const char* name) -> bool {
    auto op = c10::Dispatcher::singleton().findOp(torch::jit::parseName(name));
    return static_cast<bool>(op);
  });

  m.def(
      // Returns whether or not a direct kernel registration exists
      // for this <op_name, dispatch_key> pair.
      "_dispatch_has_kernel_for_dispatch_key",
      [](const char* name, c10::DispatchKey dispatch) -> bool {
        auto op =
            c10::Dispatcher::singleton().findOp(torch::jit::parseName(name));
        TORCH_CHECK(op, "operator ", name, " does not exist");
        return op->hasKernelForDispatchKey(dispatch);
      });

  m.def(
      "_dispatch_has_kernel_for_any_dispatch_key",
      [](const char* name, c10::DispatchKeySet ks) -> bool {
        auto op =
            c10::Dispatcher::singleton().findOp(torch::jit::parseName(name));
        TORCH_CHECK(op, "operator ", name, " does not exist");
        return op->hasKernelForAnyDispatchKey(ks);
      });

  m.def(
      // Returns whether or not there is an entry in the runtime computed
      // dispatch table, for this <op_name, dispatch_key> pair. For example, if
      // "op" has a `CompositeImplicitAutograd` kernel, Then
      // _dispatch_has_computed_kernel_for_dispatch_key(op, backend) will return
      // true for all backends that are part of the alias set for
      // CompositeImplicitAutograd.
      "_dispatch_has_computed_kernel_for_dispatch_key",
      [](const char* name, const char* dispatch) -> bool {
        auto op =
            c10::Dispatcher::singleton().findOp(torch::jit::parseName(name));
        TORCH_CHECK(op, "operator ", name, " does not exist");
        return op->hasComputedKernelForDispatchKey(
            c10::parseDispatchKey(dispatch));
      });

  m.def("_dispatch_find_dangling_impls", []() -> std::vector<std::string> {
    auto danglingImpls = c10::Dispatcher::singleton().findDanglingImpls();

    std::vector<std::string> states;
    states.reserve(danglingImpls.size());
    for (auto& danglingImpl : danglingImpls) {
      states.emplace_back(danglingImpl.dumpState());
    }

    return states;
  });

  m.def("_dispatch_get_all_op_names", []() -> std::vector<std::string> {
    auto op_names = c10::Dispatcher::singleton().getAllOpNames();

    std::vector<std::string> names;
    names.reserve(op_names.size());
    for (auto& op : op_names) {
      std::stringstream ss;
      ss << op.name;
      if (!op.overload_name.empty()) {
        ss << "." << op.overload_name;
      }
      names.emplace_back(ss.str());
    }

    return names;
  });

  m.def(
      "_dispatch_tls_set_dispatch_key_excluded",
      [](c10::DispatchKey dispatch_key, bool desired_state) {
        c10::impl::tls_set_dispatch_key_excluded(dispatch_key, desired_state);
      });
  m.def(
      "_dispatch_tls_is_dispatch_key_excluded",
      [](c10::DispatchKey dispatch_key) {
        return c10::impl::tls_is_dispatch_key_excluded(dispatch_key);
      });
  m.def(
      "_dispatch_tls_set_dispatch_key_included",
      [](c10::DispatchKey dispatch_key, bool desired_state) {
        c10::impl::tls_set_dispatch_key_included(dispatch_key, desired_state);
      });
  m.def(
      "_dispatch_tls_is_dispatch_key_included",
      [](c10::DispatchKey dispatch_key) {
        return c10::impl::tls_is_dispatch_key_included(dispatch_key);
      });

  m.def("_dispatch_isTensorSubclassLike", [](const at::Tensor& tensor) {
    return at::isTensorSubclassLike(tensor);
  });

  m.def("_dispatch_key_name", [](c10::DispatchKey k) {
    return c10::toString(k);
  });
  m.def("_dispatch_key_parse", [](c10::DispatchKey k) { return k; });
  m.def("_to_functionality_key", [](c10::DispatchKey k) {
    return c10::toFunctionalityKey(k);
  });
  // E.g. given `DispatchKey::AutogradFunctionality`, returns a keyset of:
  //  AutogradCPU
  //  AutogradCUDA
  //  ...
  //  AutogradPrivateUse3
  m.def("_functionality_to_backend_keys", [](c10::DispatchKey key) {
    std::vector<c10::DispatchKey> keys;
    if (c10::isPerBackendFunctionalityKey(key)) {
      auto ks = c10::DispatchKeySet(key) |
          c10::DispatchKeySet(c10::DispatchKeySet::RAW, c10::full_backend_mask);
      for (auto k : ks) {
        keys.push_back(k);
      }
    } else {
      keys.push_back(key);
    }
    return keys;
  });
  m.def("_dispatch_num_backends", []() { return c10::num_backends; });

#define DEF_ONE(n) .value(#n, c10::DispatchKey::n)

  py::enum_<c10::DispatchKey>(m, "DispatchKey")
      // clang-format off
      DEF_ONE(Undefined)
      DEF_ONE(CompositeExplicitAutogradNonFunctional)
      DEF_ONE(CompositeExplicitAutograd)
      DEF_ONE(CompositeImplicitAutogradNestedTensor)
      DEF_ONE(CompositeImplicitAutograd)
      // NestedTensor is not a backend key
      DEF_ONE(AutogradNestedTensor)
      DEF_ONE(AutogradOther)
      DEF_ONE(Autograd)
      DEF_ONE(Conjugate)
      DEF_ONE(ZeroTensor)
      DEF_ONE(Negative)
      DEF_ONE(BackendSelect)
      DEF_ONE(ADInplaceOrView)
      DEF_ONE(PythonTLSSnapshot)
      DEF_ONE(Python)
      DEF_ONE(FuncTorchDynamicLayerFrontMode)
      DEF_ONE(FuncTorchDynamicLayerBackMode)
      DEF_ONE(FuncTorchBatchedDecomposition)
      DEF_ONE(FuncTorchBatched)
      DEF_ONE(FuncTorchVmapMode)
      DEF_ONE(FuncTorchGradWrapper)
      DEF_ONE(PythonDispatcher)
      DEF_ONE(PreDispatch)
      DEF_ONE(Functionalize)
      DEF_ONE(AutocastCPU)
      DEF_ONE(AutocastXPU)
      DEF_ONE(AutocastHPU)
      DEF_ONE(AutocastIPU)
      DEF_ONE(AutocastCUDA)
      DEF_ONE(AutocastPrivateUse1)
  // clang-format on

#define DEF_SINGLE(n, prefix) .value(#prefix #n, c10::DispatchKey::prefix##n)
#define DEF_MULTIPLE(fullname, prefix)              \
  DEF_SINGLE(, fullname)                            \
  DEF_SINGLE(, StartOf##fullname##Backends)         \
  C10_FORALL_BACKEND_COMPONENTS(DEF_SINGLE, prefix) \
  DEF_SINGLE(, EndOf##fullname##Backends)

      // clang-format off
  C10_FORALL_FUNCTIONALITY_KEYS(DEF_MULTIPLE)
  // clang-format on

#undef DEF_MULTIPLE
#undef DEF_SINGLE
          ;

  py::class_<c10::DispatchKeySet>(m, "DispatchKeySet")
      .def(py::init<c10::DispatchKey>())
      .def("__or__", &c10::DispatchKeySet::operator|)
      .def("__sub__", &c10::DispatchKeySet::operator-)
      .def("__and__", &c10::DispatchKeySet::operator&)
      .def("highestPriorityTypeId", &c10::DispatchKeySet::highestPriorityTypeId)
      .def(
          "remove",
          [](c10::DispatchKeySet self, c10::DispatchKey k) {
            return self.remove(k);
          })
      .def(
          "add",
          [](c10::DispatchKeySet self, c10::DispatchKey k) {
            return self.add(k);
          })
      .def("has", &c10::DispatchKeySet::has)
      .def("__repr__", [](c10::DispatchKeySet d) { return c10::toString(d); });

  m.attr("_dispatch_autogradother_backends") =
      py::cast(c10::autogradother_backends);

  m.attr("_additional_keys_to_prop_for_wrapper_tensors") =
      py::cast(at::functorch::kKeysToPropagateToWrapper);

  m.def("_dispatch_has_backend_fallback", [](c10::DispatchKey t) {
    return c10::Dispatcher::singleton().hasBackendFallbackForDispatchKey(t);
  });

  m.def("_dispatch_keyset_full_after", [](c10::DispatchKey t) {
    return c10::DispatchKeySet(c10::DispatchKeySet::FULL_AFTER, t);
  });

  m.def("_dispatch_keyset_full", []() {
    return c10::DispatchKeySet(c10::DispatchKeySet::FULL);
  });

  m.def("_dispatch_is_alias_key", c10::isAliasDispatchKey);

  m.def("_dispatch_keyset_to_string", [](c10::DispatchKeySet keyset) {
    return c10::toString(keyset);
  });

  m.def("_dispatch_get_backend_keyset_from_autograd", [](c10::DispatchKey k) {
    return c10::getBackendKeySetFromAutograd(k);
  });

  m.def("_dispatch_keys", [](const at::Tensor& tensor) {
    auto* impl = tensor.unsafeGetTensorImpl();
    return impl->key_set();
  });
  m.def("_dispatch_tls_local_include_set", []() {
    return c10::impl::tls_local_dispatch_key_set().included_;
  });
  m.def("_dispatch_tls_local_exclude_set", []() {
    return c10::impl::tls_local_dispatch_key_set().excluded_;
  });
  m.def("_functionalization_reapply_views_tls", []() {
    return at::functionalization::impl::getFunctionalizationReapplyViewsTLS();
  });
  m.def(
      "_dispatch_is_included_in_alias",
      [](c10::DispatchKey a, c10::DispatchKey b) {
        return c10::isIncludedInAlias(a, b);
      });

  // DEPRECATED, please don't use this. Instead use
  // torch._C._ExcludeDispatchKeyGuard
  py_context_manager_DEPRECATED<
      c10::impl::ExcludeDispatchKeyGuard,
      c10::DispatchKeySet>(m, "ExcludeDispatchKeyGuard");

  py_context_manager<
      c10::impl::ForceDispatchKeyGuard,
      c10::DispatchKeySet,
      c10::DispatchKeySet>(m, "_ForceDispatchKeyGuard");
  py_context_manager<c10::impl::IncludeDispatchKeyGuard, c10::DispatchKeySet>(
      m, "_IncludeDispatchKeyGuard");
  py_context_manager<c10::impl::ExcludeDispatchKeyGuard, c10::DispatchKeySet>(
      m, "_ExcludeDispatchKeyGuard");
  py_context_manager<SetExcludeDispatchKeyGuard, c10::DispatchKey, bool>(
      m, "_SetExcludeDispatchKeyGuard");
<<<<<<< HEAD
=======

>>>>>>> 769b0938
  py_context_manager_DEPRECATED<at::AutoDispatchBelowAutograd>(
      m, "_AutoDispatchBelowAutograd");

  // Prints out the name of every operator that has a kernel registered to the
  // Dispatcher under [dispatch_key]. If no arguments are specified, it'll print
  // out the name of every operator that the Dispatcher knows of. This can be
  // useful to answer questions like "list all operators that do not have a CPU
  // kernel".
  m.def(
      "_dispatch_print_registrations_for_dispatch_key",
      [](const char* dispatch_key = "") {
        auto k = std::string(dispatch_key).empty()
            ? c10::nullopt
            : c10::make_optional(c10::parseDispatchKey(dispatch_key));
        auto op_names =
            c10::Dispatcher::singleton().getRegistrationsForDispatchKey(k);
        for (auto& op : op_names) {
          std::cout << op << std::endl;
        }
      },
      py::arg("dispatch_key") = static_cast<const char*>(""));

  m.def(
      "_parse_dispatch_key",
      [](const char* dispatch_key) -> c10::optional<c10::DispatchKey> {
        try {
          return c10::parseDispatchKey(dispatch_key);
        } catch (const c10::Error& err) {
          return c10::nullopt;
        }
      });

  m.def(
      "_dispatch_get_registrations_for_dispatch_key",
      [](const char* dispatch_key = "") {
        auto k = std::string(dispatch_key).empty()
            ? c10::nullopt
            : c10::make_optional(c10::parseDispatchKey(dispatch_key));
        auto op_names =
            c10::Dispatcher::singleton().getRegistrationsForDispatchKey(k);
        std::vector<std::string> names;
        names.reserve(op_names.size());
        for (auto& op : op_names) {
          names.emplace_back(
              op.name +
              (op.overload_name.empty() ? "" : "." + op.overload_name));
        }
        return names;
      },
      py::arg("dispatch_key") = static_cast<const char*>(""));
  m.def(
      "_dispatch_set_report_error_callback",
      [](c10::OperatorHandle& handle, py::object callback) {
        auto obj = callback.release().ptr();
        auto callback_obj =
            std::make_unique<c10::SafePyObject>(obj, getPyInterpreter());
        handle.setReportErrorCallback_(std::move(callback_obj));
      });

  m.def(
      "_dispatch_is_main_interpreter", []() { return isMainPyInterpreter(); });
  m.def("_dispatch_pystub", [](const char* name, const char* overload) {
    return c10::Dispatcher::singleton().getAbstractImplPyStub(
        c10::OperatorName(name, overload));
  });

  m.def("_replace_", [](const at::Tensor& a, const at::Tensor& b) {
    return at::functionalization::impl::replace_(a, b);
  });
  m.def("_propagate_xla_data", [](const at::Tensor& a, const at::Tensor& b) {
    at::functionalization::impl::propagate_xla_data(a, b);
  });
  m.def("_commit_update", [](const at::Tensor& a) {
    return at::functionalization::impl::commit_update(a);
  });

  m.def("_dispatch_key_for_device", [](const std::string& device_type) {
    auto device = c10::Device(device_type);
    TORCH_CHECK(
        !device.has_index(),
        "Expected device_type string to not have a device index; got ",
        device_type);
    return c10::toString(
        c10::computeDispatchKey(c10::nullopt, c10::nullopt, device));
  });

  m.def("_are_functorch_transforms_active", []() {
    auto include_set = c10::impl::tls_local_dispatch_key_set().included_;
    return (
        include_set.has(c10::DispatchKey::FuncTorchDynamicLayerFrontMode) ||
        include_set.has(c10::DispatchKey::FuncTorchDynamicLayerBackMode));
  });

  m.def("_get_singleton_int", [](int64_t data, int64_t coeff) {
    return c10::SymInt(c10::SymNode(
        c10::make_intrusive<c10::SingletonSymNodeImpl>(data, coeff)));
  });

  m.def("_get_constant_bool_symnode", [](int64_t data) {
    return c10::SymNode(
        c10::make_intrusive<c10::ConstantSymNodeImpl<bool>>(data));
  });

  m.def("_non_sym_sizes", [](const at::Tensor& a) {
    return a.sizes(); // NB: NOT sym_size
  });

  using c10::impl::TorchDispatchModeKey;
  py::enum_<TorchDispatchModeKey>(m, "_TorchDispatchModeKey")
      .value("FUNCTIONAL", TorchDispatchModeKey::FUNCTIONAL)
      .value("PROXY", TorchDispatchModeKey::PROXY)
      .value("FAKE", TorchDispatchModeKey::FAKE);
}

// TODO: dedupe with the kernel
void python_op_registration_trampoline_impl(
    const c10::OperatorHandle& op,
    c10::DispatchKey key,
    torch::jit::Stack* stack) {
  auto arguments = torch::jit::pop(*stack, op.schema().arguments().size());
  py::gil_scoped_acquire g;
  auto args_kwargs = parseIValuesToPyArgsKwargs(op, arguments);
  const auto& func = python_registrations_[op.operator_name()][key];
  TORCH_INTERNAL_ASSERT(func != nullptr);
  auto* pyobj = func->ptr(getPyInterpreter());
  TORCH_INTERNAL_ASSERT(pyobj != nullptr);
  auto obj = py::reinterpret_steal<py::object>(
      PyObject_Call(pyobj, args_kwargs.first.ptr(), args_kwargs.second.ptr()));
  if (!obj) {
    throw python_error();
  }
  pushPyOutToStack(op, stack, obj, "PythonKernelHolder");
}

} // namespace dispatch
} // namespace impl
} // namespace torch<|MERGE_RESOLUTION|>--- conflicted
+++ resolved
@@ -711,10 +711,6 @@
       m, "_ExcludeDispatchKeyGuard");
   py_context_manager<SetExcludeDispatchKeyGuard, c10::DispatchKey, bool>(
       m, "_SetExcludeDispatchKeyGuard");
-<<<<<<< HEAD
-=======
-
->>>>>>> 769b0938
   py_context_manager_DEPRECATED<at::AutoDispatchBelowAutograd>(
       m, "_AutoDispatchBelowAutograd");
 
