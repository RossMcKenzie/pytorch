import copy
from typing import Any, Dict, List, Optional, Tuple

import torch
import torch.utils._pytree as pytree
from torch._export.utils import _check_input_constraints_pre_hook
from torch.fx.graph import _PyTreeCodeGen, _PyTreeInfo

from .exported_program import (
    ExportedProgram,
    ExportGraphSignature,
    InputKind,
    OutputKind,
)


def _unlift_inputs_as_getattr(
    gm: torch.fx.GraphModule,
    lifted_inputs: List[Optional[str]],
) -> Tuple[Dict[str, torch.fx.Node], Dict[str, torch.fx.Node]]:
    """
    Unlift inputs referring to params/buffers/constants as getattr nodes in the
    graph
    """
    unlifted_name_to_node = {}
    input_name_to_node = {}

    placeholder_nodes = [node for node in gm.graph.nodes if node.op == "placeholder"]
    assert len(lifted_inputs) == len(placeholder_nodes)
    for input_node, lifted_node in zip(placeholder_nodes, lifted_inputs):
        if lifted_node is None:
            input_name_to_node[input_node.name] = input_node

        else:
            with gm.graph.inserting_after(input_node):
                getattr_node = gm.graph.get_attr(lifted_node.replace(".", "_"))
                input_node.replace_all_uses_with(getattr_node)
                metadata = input_node.meta
                gm.graph.erase_node(input_node)
                getattr_node.meta = metadata
                unlifted_name_to_node[lifted_node.replace(".", "_")] = getattr_node

    return unlifted_name_to_node, input_name_to_node


def _insert_copy_for_mutations(
    gm: torch.fx.GraphModule,
    mutated_outputs: List[Optional[str]],
    unlifted_name_to_node: Dict[str, torch.fx.Node],
    input_name_to_node: Dict[str, torch.fx.Node],
) -> None:
    """
    Find the all the buffers and inputs that were mutated and insert copy_
    operators to reflect mutations.
    """
    output_node = None
    for node in gm.graph.nodes:
        if node.op == "output":
            output_node = node
            break
    assert output_node is not None
    outputs = pytree.tree_flatten(output_node.args)[0]
    assert len(outputs) == len(mutated_outputs)

    user_output_nodes = []
    for return_node, mutated_node_name in zip(outputs, mutated_outputs):
        if mutated_node_name is None:
            user_output_nodes.append(return_node)
            continue

        mutated_node_name = mutated_node_name.replace(".", "_")
        if mutated_node_name in unlifted_name_to_node:
            mutated_node = unlifted_name_to_node[mutated_node_name]
        elif mutated_node_name in input_name_to_node:
            mutated_node = input_name_to_node[mutated_node_name]
        else:
            raise RuntimeError(
                f"Could not find {mutated_node_name} in either buffer or input nodes"
            )

        with gm.graph.inserting_before(output_node):
            _ = gm.graph.call_function(
                torch.ops.aten.copy_.default, (mutated_node, return_node)
            )

    with gm.graph.inserting_before(output_node):
        # Only return user outputs
        new_output = gm.graph.output(tuple(user_output_nodes))
        output_node.replace_all_uses_with(new_output)
        gm.graph.erase_node(output_node)


def _get_codegen(
    in_spec: pytree.TreeSpec,
    out_spec: Optional[pytree.TreeSpec],
) -> _PyTreeCodeGen:
    """
    Create the codegen for the graph module based on the in/out specs
    """
    if (
        in_spec.type == tuple
        and in_spec.num_children == 2
        and in_spec.child(0).type == tuple
        and in_spec.child(1).type == dict
    ):
        # if in_spec contains the args (tuple) and kwargs (dict)
<<<<<<< HEAD
        num_args = in_spec.child(0).num_children + in_spec.child(1).num_children
=======
        names = [f"arg_{i}" for i in range(in_spec.children_specs[0].num_children)]
        # add kwarg names
        names.extend(in_spec.children_specs[1].context)
>>>>>>> 934611ff
    else:
        names = [f"arg_{i}" for i in range(in_spec.num_children)]

    return _PyTreeCodeGen(
        _PyTreeInfo(
            names,
            in_spec,
            out_spec,
        )
    )


def _unlift_submod_inputs(
    submod: torch.fx.GraphModule,
    inputs: List[torch.fx.Node],
    toplevel_gm: torch.fx.GraphModule,
    toplevel_unlifted_nodes: List[torch.fx.Node],
) -> Tuple[List[Optional[str]], List[torch.fx.Node]]:
    """
    Given a list of nodes being passed to the the submodule, if any of them
    belong to an input that should be unlifted (ex. parameter/buffer), we should
    remove it from the argument list and register the actual parameter/bffer
    value to the submodule. A later recursive call to _unlift() on the submodule
    parent module will fix the graph inside of the submodule to use unlifted
    inputs.
    """
    submod_lifted_inputs: List[Optional[str]] = []
    real_inputs = []
    for inp in inputs:
        if inp in toplevel_unlifted_nodes:
            assert isinstance(inp.target, str)
            submod_lifted_inputs.append(inp.target)
            if inp.target not in toplevel_gm.state_dict():
                raise RuntimeError("Unable to find value for ", inp.target)

            submod.register_buffer(inp.target, toplevel_gm.state_dict()[inp.target])
        else:
            submod_lifted_inputs.append(None)
            real_inputs.append(inp)

    return submod_lifted_inputs, real_inputs


def _unlift(
    gm: torch.fx.GraphModule,
    lifted_inputs: List[Optional[str]],
    mutated_outputs: List[Optional[str]],
    in_spec: pytree.TreeSpec,
    out_spec: Optional[pytree.TreeSpec],
    state_dict: Dict[str, Any],
    constants: Dict[str, Any],
):
    """
    Args:
        lifted_inputs: A list matching the graph module's input nodes. For
        an input node that is referring to a lifted parameter/buffer, this
        list will contain the fqn the corresponding attribute. Otherwise, this
        list will contain None. This is used to unlift the lifted parameters as
        get_attr nodes.

        mutated_outputs: A list matching the graph module's output nodes. For
        an output node that is referring to a mutated buffer or user input, this
        list will contain the name of the corresponding buffer or user input
        that needs to be mutated. Otherwise, this list will contain None. This
        is used to re-insert an inplace copy_ operator to copy the mutated
        values back to the original node.
    """
    unlifted_name_to_node, input_name_to_node = _unlift_inputs_as_getattr(
        gm, lifted_inputs
    )
    _insert_copy_for_mutations(
        gm, mutated_outputs, unlifted_name_to_node, input_name_to_node
    )
    unlifted_nodes = list(unlifted_name_to_node.values())

    gm.graph.lint()

    gm.graph._codegen = _get_codegen(in_spec, out_spec)
    gm.recompile()

    # Step 4: Find state references in HigherOrderOps and recursively
    # fix them.
    for node in gm.graph.nodes:
        if node.op == "call_function" and node.target.__name__ == "cond":
            pred, true_graph, false_graph, operands = node.args
            true_gm = getattr(gm, true_graph.name)
            false_gm = getattr(gm, false_graph.name)

            submod_lifted_inputs1, real_operands1 = _unlift_submod_inputs(
                true_gm, operands, gm, unlifted_nodes
            )
            submod_lifted_inputs2, real_operands2 = _unlift_submod_inputs(
                false_gm, operands, gm, unlifted_nodes
            )
            assert submod_lifted_inputs1 == submod_lifted_inputs2
            assert real_operands1 == real_operands2

            node.args = (pred, true_graph, false_graph, real_operands1)

            _, in_spec = pytree.tree_flatten(real_operands1)

            # Currently HOO submodules do not allow mutations, so we
            # will not need to handle this.
            output_node = None
            for node in gm.graph.nodes:
                if node.op == "output":
                    output_node = node
                    break
            assert output_node is not None
            outputs = pytree.tree_flatten(output_node.args)[0]
            mutated_outputs = [None for _ in range(len(outputs))]

            _unlift(
                true_gm,
                submod_lifted_inputs1,
                mutated_outputs,
                in_spec,
                None,
                state_dict,
                constants,
            )
            _unlift(
                false_gm,
                submod_lifted_inputs1,
                mutated_outputs,
                in_spec,
                None,
                state_dict,
                constants,
            )

        elif node.op == "call_function" and node.target.__name__ == "map_impl":
            body_graph, mapped_args, operands = node.args
            body_gm = getattr(gm, body_graph.name)

            def _find_real_operands(operands):
                submod_lifted_inputs = []
                real_operands = []
                for ix, operand in enumerate(operands):
                    if operand.target in lifted_inputs:
                        submod_lifted_inputs.append(operand.target)
                        if operand.target in state_dict:
                            value = state_dict[operand.target]
                        elif operand.target in constants:
                            value = constants[operand.target]
                        else:
                            raise RuntimeError(
                                "Unable to find value for ", operand.target
                            )

                        body_gm.register_buffer(operand.target, value)
                    else:
                        submod_lifted_inputs.append(None)
                        real_operands.append(operand)

                return submod_lifted_inputs, real_operands

            lifted_args, real_mapped_args = _unlift_submod_inputs(
                body_gm, mapped_args, gm, unlifted_nodes
            )
            lifted_operands, real_mapped_operands = _unlift_submod_inputs(
                body_gm, operands, gm, unlifted_nodes
            )

            node.args = (body_graph, real_mapped_args, real_mapped_operands)
            submod_lifted_inputs = lifted_args + lifted_operands

            _, in_spec = pytree.tree_flatten(real_mapped_args + real_mapped_operands)

            # Currently HOO submodules do not allow mutations, so we
            # will not need to handle this.
            output_node = None
            for node in gm.graph.nodes:
                if node.op == "output":
                    output_node = node
                    break
            assert output_node is not None
            outputs = pytree.tree_flatten(output_node.args)[0]
            mutated_outputs = [None for _ in range(len(outputs))]

            _unlift(
                body_gm,
                submod_lifted_inputs,
                mutated_outputs,
                in_spec,
                None,
                state_dict,
                constants,
            )

    gm.graph.lint()
    gm.graph.eliminate_dead_code()
    gm.recompile()
    return gm


def _register_attrs_to_new_gm(
    new_gm: torch.fx.GraphModule,
    graph_signature: ExportGraphSignature,
    state_dict: Dict[str, Any],
    constants: Dict[str, Any],
) -> None:
    for name, value in state_dict.items():
        if name in graph_signature.buffers:
            new_gm.register_buffer(name.replace(".", "_"), value)
        if name in graph_signature.parameters:
            new_gm.register_parameter(name.replace(".", "_"), value)

    for name, value in constants.items():
        setattr(new_gm, name.replace(".", "_"), value)


class _StatefulGraphModuleFactory(type):
    """
    Metaclass that ensures a private constructor for _StatefulGraphModule
    """

    def __call__(cls, *args, **kwargs):
        raise TypeError(
            f"{cls.__module__}.{cls.__qualname__} has no public constructor. "
        )

    def _create(cls, root, graph, range_constraints=None):
        return super().__call__(
            root,
            graph,
            range_constraints=range_constraints,
        )


class _StatefulGraphModule(torch.fx.GraphModule, metaclass=_StatefulGraphModuleFactory):
    def __init__(self, root, graph, range_constraints=None):
        super().__init__(root, graph)
        self.range_constraints = range_constraints or []


def _create_stateful_graph_module(
    plain_graph_module: torch.fx.GraphModule,
    range_constraints,
):
    stateful_gm = _StatefulGraphModule._create(
        plain_graph_module,
        plain_graph_module.graph,
        range_constraints=range_constraints,
    )
    stateful_gm.register_forward_pre_hook(
        _check_input_constraints_pre_hook, with_kwargs=True
    )
    return stateful_gm


def _unlift_exported_program_lifted_states(ep: ExportedProgram) -> torch.nn.Module:
    new_gm = copy.deepcopy(ep.graph_module)
    _register_attrs_to_new_gm(new_gm, ep.graph_signature, ep.state_dict, ep.constants)

    lifted_inputs: List[Optional[str]] = [
        in_spec.target
        if in_spec.kind
        in (
            InputKind.BUFFER,
            InputKind.CONSTANT_TENSOR,
            InputKind.PARAMETER,
            InputKind.CUSTOM_OBJ,
        )
        else None
        for in_spec in ep.graph_signature.input_specs
    ]

    mutated_outputs: List[Optional[str]] = [
        out_spec.target
        if out_spec.kind in (OutputKind.BUFFER_MUTATION, OutputKind.USER_INPUT_MUTATION)
        else None
        for out_spec in ep.graph_signature.output_specs
    ]

    new_gm = _unlift(
        new_gm,
        lifted_inputs,
        mutated_outputs,
        ep.call_spec.in_spec,
        ep.call_spec.out_spec,
        ep.state_dict,
        ep.constants,
    )
    unlift_gm = _create_stateful_graph_module(new_gm, ep.range_constraints)
    unlift_gm.meta.update(ep.graph_module.meta)
    return unlift_gm<|MERGE_RESOLUTION|>--- conflicted
+++ resolved
@@ -104,13 +104,9 @@
         and in_spec.child(1).type == dict
     ):
         # if in_spec contains the args (tuple) and kwargs (dict)
-<<<<<<< HEAD
-        num_args = in_spec.child(0).num_children + in_spec.child(1).num_children
-=======
-        names = [f"arg_{i}" for i in range(in_spec.children_specs[0].num_children)]
+        names = [f"arg_{i}" for i in range(in_spec.child(0).num_children)]
         # add kwarg names
-        names.extend(in_spec.children_specs[1].context)
->>>>>>> 934611ff
+        names.extend(in_spec.child(1).context)
     else:
         names = [f"arg_{i}" for i in range(in_spec.num_children)]
 
