--- conflicted
+++ resolved
@@ -3,11 +3,8 @@
 import copy
 import logging
 import operator
-<<<<<<< HEAD
+import re
 import types
-=======
-import re
->>>>>>> 3f561f7a
 from collections import defaultdict
 from contextlib import contextmanager
 from copy import deepcopy
