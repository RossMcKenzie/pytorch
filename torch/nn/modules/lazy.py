--- conflicted
+++ resolved
@@ -1,8 +1,4 @@
 import itertools
-<<<<<<< HEAD
-import warnings
-=======
->>>>>>> f34905f6
 from typing import Protocol, Optional, Type, Any
 
 import torch
